#
# Copyright (c) 2020, NVIDIA CORPORATION.
#
# Licensed under the Apache License, Version 2.0 (the "License");
# you may not use this file except in compliance with the License.
# You may obtain a copy of the License at
#
#     http://www.apache.org/licenses/LICENSE-2.0
#
# Unless required by applicable law or agreed to in writing, software
# distributed under the License is distributed on an "AS IS" BASIS,
# WITHOUT WARRANTIES OR CONDITIONS OF ANY KIND, either express or implied.
# See the License for the specific language governing permissions and
# limitations under the License.
#

import glob
import math
import os

import cudf
import dask_cudf
import pytest
from dask.dataframe import assert_eq

import nvtabular.ops as ops
from nvtabular import DaskDataset, Workflow
from tests.conftest import allcols_csv, mycols_csv, mycols_pq


# Dummy operator logic to test stats
# TODO: Possibly add public API to add
#       standalone Stat Ops
def _dummy_op_logic(gdf, target_columns, _id="dummy", **kwargs):
    cont_names = target_columns
    if not cont_names:
        return gdf
    new_gdf = gdf[cont_names]
    new_cols = [f"{col}_{_id}" for col in new_gdf.columns]
    new_gdf.columns = new_cols
    return new_gdf


@pytest.mark.parametrize("part_mem_fraction", [0.01])
@pytest.mark.parametrize("engine", ["parquet", "csv", "csv-no-header"])
@pytest.mark.parametrize("freq_threshold", [0, 150])
@pytest.mark.parametrize("cat_cache", ["device", None])
@pytest.mark.parametrize("on_host", [True, False])
<<<<<<< HEAD
@pytest.mark.parametrize("shuffle", ["full", None])
@pytest.mark.parametrize("use_client", [True, False])
def test_dask_workflow_api_dlrm(
    client,
    tmpdir,
    datasets,
    freq_threshold,
    part_mem_fraction,
    engine,
    cat_cache,
    on_host,
    shuffle,
    use_client,
=======
def test_dask_workflow_api_dlrm(
    client, tmpdir, datasets, freq_threshold, part_mem_fraction, engine, cat_cache, on_host
>>>>>>> 16949796
):
    paths = glob.glob(str(datasets[engine]) + "/*." + engine.split("-")[0])
    if engine == "parquet":
        df1 = cudf.read_parquet(paths[0])[mycols_pq]
        df2 = cudf.read_parquet(paths[1])[mycols_pq]
    elif engine == "csv":
        df1 = cudf.read_csv(paths[0], header=0)[mycols_csv]
        df2 = cudf.read_csv(paths[1], header=0)[mycols_csv]
    else:
        df1 = cudf.read_csv(paths[0], names=allcols_csv)[mycols_csv]
        df2 = cudf.read_csv(paths[1], names=allcols_csv)[mycols_csv]
    df0 = cudf.concat([df1, df2], axis=0)

    if engine == "parquet":
        cat_names = ["name-cat", "name-string"]
    else:
        cat_names = ["name-string"]
    cont_names = ["x", "y", "id"]
    label_name = ["label"]

    processor = Workflow(
        client=client if use_client else None,
        cat_names=cat_names,
        cont_names=cont_names,
        label_name=label_name,
    )

    processor.add_feature([ops.ZeroFill(), ops.LogOp()])
    processor.add_preprocess(
        ops.Categorify(
            freq_threshold=freq_threshold,
            out_path=str(tmpdir),
            split_out=2,
            cat_cache=cat_cache,
            on_host=on_host,
        )
    )
    processor.finalize()

    if engine in ("parquet", "csv"):
        dataset = DaskDataset(paths, part_mem_fraction=part_mem_fraction)
    else:
        dataset = DaskDataset(paths, names=allcols_csv, part_mem_fraction=part_mem_fraction)
    output_path = os.path.join(tmpdir, "processed")
<<<<<<< HEAD
    processor.apply(dataset, output_path=output_path, shuffle=shuffle)

    # Can still access the final ddf if we didn't shuffle
    if not shuffle:
        result = processor.get_ddf().compute()
        assert len(df0) == len(result)
        assert result["x"].min() == 0.0
        assert result["x"].isna().sum() == 0
        assert result["y"].min() == 0.0
        assert result["y"].isna().sum() == 0

        # Check category counts
        cat_expect = df0.groupby("name-string").agg({"name-string": "count"}).reset_index(drop=True)
        cat_result = (
            result.groupby("name-string").agg({"name-string": "count"}).reset_index(drop=True)
=======
    processor.apply(dataset, output_path=output_path)
    result = processor.get_ddf().compute()

    assert len(df0) == len(result)
    assert result["x"].min() == 0.0
    assert result["x"].isna().sum() == 0
    assert result["y"].min() == 0.0
    assert result["y"].isna().sum() == 0

    # Check category counts
    cat_expect = df0.groupby("name-string").agg({"name-string": "count"}).reset_index(drop=True)
    cat_result = result.groupby("name-string").agg({"name-string": "count"}).reset_index(drop=True)
    if freq_threshold:
        cat_expect = cat_expect[cat_expect["name-string"] >= freq_threshold]
        # Note that we may need to skip the 0th element in result (null mapping)
        assert_eq(
            cat_expect,
            cat_result.iloc[1:] if len(cat_result) > len(cat_expect) else cat_result,
            check_index=False,
>>>>>>> 16949796
        )
        if freq_threshold:
            cat_expect = cat_expect[cat_expect["name-string"] >= freq_threshold]
            # Note that we may need to skip the 0th element in result (null mapping)
            assert_eq(
                cat_expect,
                cat_result.iloc[1:] if len(cat_result) > len(cat_expect) else cat_result,
                check_index=False,
            )
        else:
            assert_eq(cat_expect, cat_result)

        # Read back from disk
        df_disk = dask_cudf.read_parquet(output_path, index=False).compute()
        for col in df_disk:
            assert_eq(result[col], df_disk[col])

<<<<<<< HEAD
    else:
        # Read back from disk
        df_disk = dask_cudf.read_parquet(output_path, index=False).compute()
        assert len(df0) == len(df_disk)
=======
    # Read back from disk
    df_disk = dask_cudf.read_parquet(output_path, index=False).compute()
    for col in df_disk:
        assert_eq(result[col], df_disk[col])
>>>>>>> 16949796


@pytest.mark.parametrize("engine", ["parquet"])
def test_dask_minmax_dummyop(client, tmpdir, datasets, engine):

    paths = glob.glob(str(datasets[engine]) + "/*." + engine.split("-")[0])
    cat_names = ["name-cat", "name-string"]
    cont_names = ["x", "y", "id"]
    label_name = ["label"]

    class DummyOp(ops.DFOperator):

        default_in, default_out = "continuous", "continuous"

        @property
        def req_stats(self):
            return [ops.MinMax()]

        def op_logic(self, *args, **kwargs):
            return _dummy_op_logic(*args, _id=self._id, **kwargs)

    processor = Workflow(
        client=client, cat_names=cat_names, cont_names=cont_names, label_name=label_name
    )
    processor.add_preprocess(DummyOp())
    processor.finalize()

    dataset = DaskDataset(paths, engine)
    processor.apply(dataset)
    result = processor.get_ddf().compute()

    assert math.isclose(result.x.min(), processor.stats["mins"]["x"], rel_tol=1e-3)
    assert math.isclose(result.y.min(), processor.stats["mins"]["y"], rel_tol=1e-3)
    assert math.isclose(result.id.min(), processor.stats["mins"]["id"], rel_tol=1e-3)
    assert math.isclose(result.x.max(), processor.stats["maxs"]["x"], rel_tol=1e-3)
    assert math.isclose(result.y.max(), processor.stats["maxs"]["y"], rel_tol=1e-3)
    assert math.isclose(result.id.max(), processor.stats["maxs"]["id"], rel_tol=1e-3)


@pytest.mark.parametrize("engine", ["parquet"])
def test_dask_median_dummyop(client, tmpdir, datasets, engine):

    paths = glob.glob(str(datasets[engine]) + "/*." + engine.split("-")[0])
    cat_names = ["name-cat", "name-string"]
    cont_names = ["x", "y", "id"]
    label_name = ["label"]

    class DummyOp(ops.DFOperator):

        default_in, default_out = "continuous", "continuous"

        @property
        def req_stats(self):
            return [ops.Median()]

        def op_logic(self, *args, **kwargs):
            return _dummy_op_logic(*args, _id=self._id, **kwargs)

    processor = Workflow(
        client=client, cat_names=cat_names, cont_names=cont_names, label_name=label_name
    )
    processor.add_preprocess(DummyOp())
    processor.finalize()

    dataset = DaskDataset(paths, engine)
    processor.apply(dataset)
    result = processor.get_ddf().compute()

    # TODO: Improve the accuracy! "tidigest" with crick could help,
    #       but current version seems to have cupy/numpy problems here
    medians = result[cont_names].quantile(q=0.5)
    assert math.isclose(medians["x"], processor.stats["medians"]["x"], abs_tol=1e-1)
    assert math.isclose(medians["y"], processor.stats["medians"]["y"], abs_tol=1e-1)
    assert math.isclose(medians["id"], processor.stats["medians"]["id"], rel_tol=1e-2)


@pytest.mark.parametrize("engine", ["parquet"])
def test_dask_normalize(client, tmpdir, datasets, engine):

    paths = glob.glob(str(datasets[engine]) + "/*." + engine.split("-")[0])
    df1 = cudf.read_parquet(paths[0])[mycols_pq]
    df2 = cudf.read_parquet(paths[1])[mycols_pq]
    df0 = cudf.concat([df1, df2], axis=0)

    cat_names = ["name-cat", "name-string"]
    cont_names = ["x", "y", "id"]
    label_name = ["label"]

    processor = Workflow(
        client=client, cat_names=cat_names, cont_names=cont_names, label_name=label_name
    )
    processor.add_preprocess(ops.Normalize())
    processor.finalize()

    dataset = DaskDataset(paths, engine)
    processor.apply(dataset)
    result = processor.get_ddf().compute()

    # Make sure we collected accurate statistics
    means = df0[cont_names].mean()
    stds = df0[cont_names].std()
    counts = df0[cont_names].count()
    for name in cont_names:
        assert math.isclose(means[name], processor.stats["means"][name], rel_tol=1e-3)
        assert math.isclose(stds[name], processor.stats["stds"][name], rel_tol=1e-3)
        assert math.isclose(counts[name], processor.stats["counts"][name], rel_tol=1e-3)

    # New (normalized) means should all be close to zero
    new_means = result[cont_names].mean()
    for name in cont_names:
        assert new_means[name] < 1e-3<|MERGE_RESOLUTION|>--- conflicted
+++ resolved
@@ -46,7 +46,6 @@
 @pytest.mark.parametrize("freq_threshold", [0, 150])
 @pytest.mark.parametrize("cat_cache", ["device", None])
 @pytest.mark.parametrize("on_host", [True, False])
-<<<<<<< HEAD
 @pytest.mark.parametrize("shuffle", ["full", None])
 @pytest.mark.parametrize("use_client", [True, False])
 def test_dask_workflow_api_dlrm(
@@ -60,10 +59,6 @@
     on_host,
     shuffle,
     use_client,
-=======
-def test_dask_workflow_api_dlrm(
-    client, tmpdir, datasets, freq_threshold, part_mem_fraction, engine, cat_cache, on_host
->>>>>>> 16949796
 ):
     paths = glob.glob(str(datasets[engine]) + "/*." + engine.split("-")[0])
     if engine == "parquet":
@@ -108,7 +103,6 @@
     else:
         dataset = DaskDataset(paths, names=allcols_csv, part_mem_fraction=part_mem_fraction)
     output_path = os.path.join(tmpdir, "processed")
-<<<<<<< HEAD
     processor.apply(dataset, output_path=output_path, shuffle=shuffle)
 
     # Can still access the final ddf if we didn't shuffle
@@ -124,27 +118,6 @@
         cat_expect = df0.groupby("name-string").agg({"name-string": "count"}).reset_index(drop=True)
         cat_result = (
             result.groupby("name-string").agg({"name-string": "count"}).reset_index(drop=True)
-=======
-    processor.apply(dataset, output_path=output_path)
-    result = processor.get_ddf().compute()
-
-    assert len(df0) == len(result)
-    assert result["x"].min() == 0.0
-    assert result["x"].isna().sum() == 0
-    assert result["y"].min() == 0.0
-    assert result["y"].isna().sum() == 0
-
-    # Check category counts
-    cat_expect = df0.groupby("name-string").agg({"name-string": "count"}).reset_index(drop=True)
-    cat_result = result.groupby("name-string").agg({"name-string": "count"}).reset_index(drop=True)
-    if freq_threshold:
-        cat_expect = cat_expect[cat_expect["name-string"] >= freq_threshold]
-        # Note that we may need to skip the 0th element in result (null mapping)
-        assert_eq(
-            cat_expect,
-            cat_result.iloc[1:] if len(cat_result) > len(cat_expect) else cat_result,
-            check_index=False,
->>>>>>> 16949796
         )
         if freq_threshold:
             cat_expect = cat_expect[cat_expect["name-string"] >= freq_threshold]
@@ -162,17 +135,10 @@
         for col in df_disk:
             assert_eq(result[col], df_disk[col])
 
-<<<<<<< HEAD
     else:
         # Read back from disk
         df_disk = dask_cudf.read_parquet(output_path, index=False).compute()
         assert len(df0) == len(df_disk)
-=======
-    # Read back from disk
-    df_disk = dask_cudf.read_parquet(output_path, index=False).compute()
-    for col in df_disk:
-        assert_eq(result[col], df_disk[col])
->>>>>>> 16949796
 
 
 @pytest.mark.parametrize("engine", ["parquet"])
