--- conflicted
+++ resolved
@@ -106,12 +106,8 @@
     first_column = df_test[0].values
 
     for idx, chunk in enumerate(data_itr):
-<<<<<<< HEAD
         if devices is None:
             assert float(df_test.iloc[rows][0]) == float(chunk[0][0][0])
-=======
-        assert float(first_column[rows]) == float(chunk[0][0][0])
->>>>>>> c77276f4
         rows += len(chunk[0])
         del chunk
     # accounts for incomplete batches at the end of chunks
@@ -127,12 +123,8 @@
     )
     rows = 0
     for idx, chunk in enumerate(t_dl):
-<<<<<<< HEAD
         if devices is None:
             assert float(df_test.iloc[rows][0]) == float(chunk[0][0][0])
-=======
-        assert float(first_column[rows]) == float(chunk[0][0][0])
->>>>>>> c77276f4
         rows += len(chunk[0])
 
     if os.path.exists(output_train):
