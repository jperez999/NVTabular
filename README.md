## NVTabular

NVTabular is a feature engineering and preprocessing library for tabular data designed to quickly and easily manipulate terabyte scale datasets used to train deep learning based recommender systems.  It provides a high level abstraction to simplify code and accelerates computation on the GPU using the [RAPIDS cuDF](https://github.com/rapidsai/cudf) library.

Recommender systems require massive datasets to train, particularly for deep learning based solutions.  The transformation of these datasets after ETL in order to prepare them for model training is particularly challenging.  Often the time taken to do steps such as feature engineering, categorical encoding and normalization of continuous variables exceeds the time it takes to train a model.

NVTabular is designed to support Data Scientists and ML Engineers trying to train (deep learning) recommender systems or other tabular data problems by allowing them to:

* Prepare datasets quickly and easily in order to experiment more and train more models.
* Work with datasets that exceed GPU and CPU memory without having to worry about scale.
* Focus on what to do with the data, and not how to do it, using our abstraction at the operation level.

It is also meant to help ML/Ops Engineers deploying models into production by providing:

* Faster dataset transformation, allowing for production models to be trained more frequently and kept up to date helping improve responsiveness and model performance.
* Integration with model serving frameworks like NVidia’s Triton Inference Server to make model deployment easy.
* Statistical monitoring of the dataset for distributional shift and outlier detection during production training or inference.

The library is designed to be interoperable with both PyTorch and Tensorflow using batch data-loaders that we’ve developed as extensions of native framework code.  NVTabular provides the option to shuffle data during preprocessing, allowing the data-loader to load large contiguous chunks from files rather than individual elements.  This allows us to do per epoch shuffles orders of magnitude faster than a full shuffle of the dataset.  We have benchmarked our data-loader at 100x the baseline item by item PyTorch dataloader and 3x the Tensorflow batch data-loader, with several optimizations yet to come in that stack.

Extending beyond model training, we plan to provide integration with model serving frameworks like [NVidia’s Triton Inference Server](https://github.com/NVIDIA/tensorrt-inference-server), creating a clear path to production inference for these models and allowing the feature engineering and preprocessing steps performed on the data during training to be easily and automatically applied to incoming data during inference.

Our goal is faster iteration on massive tabular datasets, both for experimentation during training, and also for production model responsiveness.   

### Getting Started
NVTabular is available in the NVidia container repository at the following location:

[Docker quickstart]

Within the container is the codebase, along with all of our dependencies, particularly [RAPIDS cuDF](https://github.com/rapidsai/cudf), and a range of [examples](./examples).  The easiest way to get started is to simply launch the container above and explore the examples within.  It is designed to work with Cuda 10.2.  As we mature more cuda versions will be supported.

```
conda install -c nvidia nvtabular
```

If you wish to install the library yourself you can do so using the commands above.  The requirements for the library include:

```
Requirements.yml
```

### Examples and Tutorials

An example demonstrating how to use NVTabular to preprocess the [Criteo 1TB dataset](https://labs.criteo.com/2014/02/kaggle-display-advertising-challenge-dataset/) can be found in the [criteo example notebook](examples/criteo-example.ipynb). This example also shows how to use NVTabular's data-loaders on the preprocessed data to train Facebook's [Deep Learning Recommender Model (DLRM)](https://github.com/facebookresearch/dlrm/).

<<<<<<< HEAD
[ DLRM Criteo Workflow ](https://developer.nvidia.com/deep-learning-examples#rec-sys)

Performance of the Criteo DRLM workflow demonstrates the effectiveness of the NVTabular library.  The original ETL script provided in Numpy took over five days to complete.  Combined with CPU training the total iteration time is over one week.  By optimizing the ETL code in spark and running on a DGX-1 equivilent cluster we were able to bring that time down to three hours for ETL and one hour for training.

With NVTabular on a single V100 32GB GPU we are able to complete ETL in 15 minutes, and using a DGX-1 cluster of eight V100 GPUs we can accelerate ETL to 3 minutes.  Combined with [HugeCTR](http://www.github.com/nvidia/HugeCTR/) we can process the dataset and train the full model in only 18 minutes.  This fast iteration is the goal of NVTabular and the Merlin application framework.

![NVTabular Performance](nvt_performance.png)

When examining the relative time spent in ETL vs Training we see that with NVTabular data scientists and ML engineers no longer need to spend 75% of their time on ETL. 

![NVTabular Relative Performance](nvt_relativetime.png)

We also have a simple tutorial that demonstrates similar functionality on a much smaller dataset, providing a pipeline for the [Rossman store sales dataset](https://www.kaggle.com/c/rossmann-store-sales) fed into a [fast.ai tabular data model](https://docs.fast.ai/tabular.html).  

[ Rossman Store Sales ](examples/gpu_benchmark-rossmann.ipynb)
=======
We also have a [simple tutorial](examples/rossmann-store-sales-example.ipynb) that demonstrates similar functionality on a much smaller dataset, providing a pipeline for the [Rossman store sales dataset](https://www.kaggle.com/c/rossmann-store-sales) fed into a [fast.ai tabular data model](https://docs.fast.ai/tabular.html).  
>>>>>>> 649a3668

### Contributing

If you wish to contribute to the library directly please see [Contributing.md](./CONTRIBUTING.md).  We are in particular interested in contributions or feature requests for feature engineering or preprocessing operations that you have found helpful in your own workflows.

To be clear, this is an early alpha release, and we have a long way to go.  We have a working framework, but our [operator set](./Operators.md) is limited for the initial launch and every day we’re developing new optimizations that will help improve the performance of the library.  If you’re interested in working with us to help develop this library we’re looking for early collaborators and contributors.  In the coming months we’ll be optimizing existing operations, adding a full set of common feature engineering and preprocessing operations, and extending our backend to support multi-node and multi-gpu systems.  Please reach out via email or see our guide on contributions.  We are particularly interested in contributions or feature requests for feature engineering or preprocessing operations that you have found helpful in your own workflows.

### Learn More

If you’re interested in learning more about how NVTabular works under the hood we have provided this [more detailed description of the core functionality](HowItWorks.md).

We also have [API documentation](https://nvidia.github.io/NVTabular) that outlines in detail the specifics of the calls available within the library.<|MERGE_RESOLUTION|>--- conflicted
+++ resolved
@@ -42,10 +42,6 @@
 ### Examples and Tutorials
 
 An example demonstrating how to use NVTabular to preprocess the [Criteo 1TB dataset](https://labs.criteo.com/2014/02/kaggle-display-advertising-challenge-dataset/) can be found in the [criteo example notebook](examples/criteo-example.ipynb). This example also shows how to use NVTabular's data-loaders on the preprocessed data to train Facebook's [Deep Learning Recommender Model (DLRM)](https://github.com/facebookresearch/dlrm/).
-
-<<<<<<< HEAD
-[ DLRM Criteo Workflow ](https://developer.nvidia.com/deep-learning-examples#rec-sys)
-
 Performance of the Criteo DRLM workflow demonstrates the effectiveness of the NVTabular library.  The original ETL script provided in Numpy took over five days to complete.  Combined with CPU training the total iteration time is over one week.  By optimizing the ETL code in spark and running on a DGX-1 equivilent cluster we were able to bring that time down to three hours for ETL and one hour for training.
 
 With NVTabular on a single V100 32GB GPU we are able to complete ETL in 15 minutes, and using a DGX-1 cluster of eight V100 GPUs we can accelerate ETL to 3 minutes.  Combined with [HugeCTR](http://www.github.com/nvidia/HugeCTR/) we can process the dataset and train the full model in only 18 minutes.  This fast iteration is the goal of NVTabular and the Merlin application framework.
@@ -56,12 +52,7 @@
 
 ![NVTabular Relative Performance](nvt_relativetime.png)
 
-We also have a simple tutorial that demonstrates similar functionality on a much smaller dataset, providing a pipeline for the [Rossman store sales dataset](https://www.kaggle.com/c/rossmann-store-sales) fed into a [fast.ai tabular data model](https://docs.fast.ai/tabular.html).  
-
-[ Rossman Store Sales ](examples/gpu_benchmark-rossmann.ipynb)
-=======
 We also have a [simple tutorial](examples/rossmann-store-sales-example.ipynb) that demonstrates similar functionality on a much smaller dataset, providing a pipeline for the [Rossman store sales dataset](https://www.kaggle.com/c/rossmann-store-sales) fed into a [fast.ai tabular data model](https://docs.fast.ai/tabular.html).  
->>>>>>> 649a3668
 
 ### Contributing
 
