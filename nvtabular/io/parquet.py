--- conflicted
+++ resolved
@@ -98,10 +98,7 @@
         return dask_cudf.read_parquet(
             self.paths,
             columns=columns,
-<<<<<<< HEAD
-=======
             # can't omit reading the index in if we aren't being passed columns
->>>>>>> 94c70a53
             index=None if columns is None else False,
             gather_statistics=False,
             split_row_groups=self.row_groups_per_part,
