#
# Copyright (c) 2020, NVIDIA CORPORATION.
#
# Licensed under the Apache License, Version 2.0 (the "License");
# you may not use this file except in compliance with the License.
# You may obtain a copy of the License at
#
#     http://www.apache.org/licenses/LICENSE-2.0
#
# Unless required by applicable law or agreed to in writing, software
# distributed under the License is distributed on an "AS IS" BASIS,
# WITHOUT WARRANTIES OR CONDITIONS OF ANY KIND, either express or implied.
# See the License for the specific language governing permissions and
# limitations under the License.
#
import queue
import threading

import cudf
import torch
from torch.utils.dlpack import from_dlpack

<<<<<<< HEAD
from nvtabular.io import Dataset, _shuffle_gdf
=======
from nvtabular.io import Dataset
>>>>>>> a10fb2b6
from nvtabular.ops import _get_embedding_order


# class FileItrDataset(torch.utils.data.IterableDataset):
#     gpu_itr = None

<<<<<<< HEAD
#     def __init__(self, file, **kwargs):
#         self.gpu_itr = GPUFileIterator(file, **kwargs)
=======
    def __init__(self, file, **kwargs):
        columns = kwargs.pop("columns", None)
        self.gpu_itr = Dataset(file, **kwargs).to_iter(columns=columns)
>>>>>>> a10fb2b6

#     def __iter__(self):
#         return self.gpu_itr.__iter__()

#     def __len__(self):
#         return len(self.gpu_itr)


# class TensorItrDataset(torch.utils.data.IterableDataset):
#     tensor_itr = None

#     def __init__(self, tensors, **kwargs):
#         self.tensor_itr = TensorItr(tensors, **kwargs)

#     def __iter__(self):
#         return self.tensor_itr.__iter__()

#     def __len__(self):
#         return len(self.tensor_itr)


class TensorItr:
    """
        Tensor dataset, for data already in tensor format.
        (see preproc::ds_to_tensor)

        Parameters
        -----------
        tensors : list of tensors
        batch_size: the size of each batch to return.
        pin_memory: allows pinning of cpu memory, if used.
        shuffle: keyword to trigger the shuffle of batch

    """

    def __init__(self, tensors, batch_size=1, pin_memory=False, shuffle=False):
        self.tensors = tensors
        self.batch_size = batch_size

        self.num_samples = self.tensors[0].size(0)
        if shuffle:
            self.shuffle()

        if pin_memory:
            for tensor in self.tensors:
                tensor.pin_memory()

    def __len__(self):
        if self.num_samples % self.batch_size == 0:
            return self.num_samples // self.batch_size
        else:
            return self.num_samples // self.batch_size + 1

    def __iter__(self):
        for idx in range(0, self.num_samples, self.batch_size):
            tens = [tensor[idx : idx + self.batch_size] for tensor in self.tensors]
            yield tens[0], tens[1], tens[2]

    def shuffle(self):
        idx = torch.randperm(self.num_samples, dtype=torch.int64)
        self.tensors = [tensor[idx] for tensor in self.tensors]


def _to_tensor(gdf: cudf.DataFrame, dtype, tensor_list, to_cpu=False):
    if gdf.empty:
        return
    for column in gdf.columns:
        gdf_col = gdf[column]
        g = gdf_col.to_dlpack()
        t = from_dlpack(g).type(dtype)
        t = t.to(torch.device("cpu")) if to_cpu else t
        tensor_list[column] = (
            t if column not in tensor_list else torch.cat([tensor_list[column], t])
        )
        del g


def create_tensors(preproc, itr=None, gdf=None, apply_ops=True):
    cats, conts, label = {}, {}, {}
    if itr:
        for gdf in itr:
            process_one_df(gdf, cats, conts, label, preproc=preproc, apply_ops=apply_ops)
    elif gdf:
        process_one_df(gdf, cats, conts, label, preproc=preproc, apply_ops=apply_ops)
    return combine_tensors(cats, conts, label)


def create_tensors_plain(gdf, cat_cols=None, cont_cols=None, label_cols=None):
    cats, conts, label = {}, {}, {}
    _one_df(
        gdf, cats, conts, label, cat_names=cat_cols, cont_names=cont_cols, label_names=label_cols
    )
    return combine_tensors(cats, conts, label)


def combine_tensors(cats, conts, label):
    cats_list = [cats[x] for x in sorted(cats.keys())] if cats else None
    conts_list = [conts[x] for x in sorted(conts.keys())] if conts else None
    label_list = [label[x] for x in sorted(label.keys())] if label else None

    # Change cats, conts to dim=1 for column dim=0 for df sub section
    cats = torch.stack(cats_list, dim=1) if len(cats_list) > 0 else None
    conts = torch.stack(conts_list, dim=1) if len(conts_list) > 0 else None
    label = torch.cat(label_list, dim=0) if len(label_list) > 0 else None
    return cats, conts, label


<<<<<<< HEAD
def _one_df(
    gdf, cats, conts, label, cat_names=None, cont_names=None, label_names=None,
):
    if gdf.empty:
        import pdb

        pdb.set_trace()
=======
def _one_df(gdf, cats, conts, label, cat_names=None, cont_names=None, label_names=None):
>>>>>>> a10fb2b6
    gdf_cats, gdf_conts, gdf_label = (gdf[cat_names], gdf[cont_names], gdf[label_names])
    del gdf
    if len(gdf_cats) > 0:
        _to_tensor(gdf_cats, torch.long, cats, to_cpu=False)
    if len(gdf_conts) > 0:
        _to_tensor(gdf_conts, torch.float32, conts, to_cpu=False)
    if len(gdf_label) > 0:
        _to_tensor(gdf_label, torch.float32, label, to_cpu=False)


def _get_final_cols(preproc):
    if "cols" not in preproc.columns_ctx["final"]:
        preproc.create_final_cols()
    cat_names = _get_embedding_order(preproc.columns_ctx["final"]["cols"]["categorical"])
    cont_names = sorted(preproc.columns_ctx["final"]["cols"]["continuous"])
    label_name = sorted(preproc.columns_ctx["final"]["cols"]["label"])
    return cat_names, cont_names, label_name


def process_one_df(
    gdf,
    cats,
    conts,
    label,
    preproc=None,
    cat_names=None,
    cont_names=None,
    label_names=None,
    apply_ops=True,
):
    if apply_ops and preproc:
        gdf = preproc.apply_ops(gdf)

    if preproc:
        cat_names, cont_names, label_names = _get_final_cols(preproc)

    _one_df(
        gdf, cats, conts, label, cat_names=cat_names, cont_names=cont_names, label_names=label_names
    )


# class TorchTensorBatchFileItr(torch.utils.data.IterableDataset):
#     """
#         For Torch Only:
#         Batch Tensor dataset, takes in a file and converts to tensors
#         supplying user defined size chunks.

#         Parameters
#         -----------
#         path : path of input file
#         sub_batch_size: the size of each batch to return.
#         cats: categorical columns
#         conts: continuous columns
#         labels: label columns
#         pin_memory: allows pinning of cpu memory, if used.

#     """

<<<<<<< HEAD
#     def __init__(
#         self, path, sub_batch_size=1, cats=None, conts=None, labels=None, pin_memory=False, **kwargs
#     ):
#         self.apply_ops = kwargs.get("apply_ops", False)
#         self.cat_cols = cats
#         self.cont_cols = conts
#         self.label_cols = labels
#         self.itr = GPUFileIterator(path, **kwargs)
#         self.batch_size = sub_batch_size
#         self.num_chunks = len(self.itr.engine)
=======
    def __init__(
        self, path, sub_batch_size=1, cats=None, conts=None, labels=None, pin_memory=False, **kwargs
    ):
        self.apply_ops = kwargs.get("apply_ops", False)
        self.cat_cols = cats
        self.cont_cols = conts
        self.label_cols = labels
        self.itr = Dataset(path, **kwargs).to_iter(columns=cats + conts + labels)
        self.batch_size = sub_batch_size
        self.num_chunks = len(self.itr)
>>>>>>> a10fb2b6

#     def __len__(self):
#         return self.num_chunks

<<<<<<< HEAD
#     def __iter__(self):
#         for chunk in self.itr:
#             yield chunk
=======
    def __iter__(self):
        buff = queue.Queue(1)
        threading.Thread(target=self.load_chunk, args=(buff,)).start()
        for _ in range(self.num_chunks):
            chunk = buff.get()
            yield from TensorItr(chunk, batch_size=self.batch_size)
>>>>>>> a10fb2b6


class ChunkQueue:
    def __init__(
        self,
        num_chunks=2,
        batch_size=1,
        shuffle=False,
        cat_cols=None,
        cont_cols=None,
        label_cols=None,
    ):
        self.num_chunks = num_chunks
        self.batch_size = batch_size
        self.q_in = queue.Queue(num_chunks)
        self.q_out = queue.Queue(1)
        self.cat_cols = cat_cols
        self.cont_cols = cont_cols
        self.label_cols = label_cols
        self.shuffle = shuffle

    def get(self):
        return self.q_out.get()

    def put(self, obj):
        # check first for "end"
        if isinstance(obj, str):
            # clear the buffer
            self.create_chunk(final=True)
            # send bug out
            self.q_out.put(obj)
            return
        self.q_in.put(obj)
        if self.q_in.full():
            self.create_chunk()

    def create_chunk(self, final=False):
        chunks = []
        for _ in range(self.q_in.qsize()):
            chunks.append(self.q_in.get())
        if not chunks:
            return
        chunks = cudf.core.reshape.concat(chunks)
        chunks.reset_index(drop=True, inplace=True)
        if not final:
            # stitching
            chunks = self.stitch_run(chunks)
            if not chunks or chunks.empty:
                return
        if self.shuffle:
            _shuffle_gdf(chunks)
        chunks = create_tensors_plain(
            chunks, cat_cols=self.cat_cols, cont_cols=self.cont_cols, label_cols=self.label_cols
        )
        # chunk tensorized
        self.q_out.put(chunks)

    def stitch_run(self, chunks):
        spill_idx = int(chunks.shape[0] / self.batch_size) * self.batch_size
        spill = cudf.DataFrame(chunks.iloc[spill_idx:])
        chunks = cudf.DataFrame(chunks.iloc[:spill_idx])
        if not chunks.empty:
            chunks.reset_index(drop=True, inplace=True)
        if not spill.empty:
            spill.reset_index(drop=True, inplace=True)
            self.q_in.put(spill)
        return chunks


class DLCollator:
    transform = None
    preproc = None
    apply_ops = True

    def __init__(self, transform=create_tensors, preproc=None, apply_ops=True):
        self.transform = transform
        self.preproc = preproc
        self.apply_ops = apply_ops

    def gdf_col(self, gdf):
        batch = self.transform(self.preproc, gdf=gdf[0], apply_ops=self.apply_ops)
        return (batch[0], batch[1]), batch[2].long()


class AsyncTensorBatchDatasetItr(torch.utils.data.IterableDataset):
    def __init__(self, paths, cats=None, conts=None, labels=None, batch_size=1, **kwargs):
        self.paths = paths
        self.batch_size = batch_size
        self.cats = cats
        self.conts = conts
        self.labels = labels
        self.itr = TorchTensorBatchDatasetItr(paths, batch_size=batch_size, **kwargs)

    def __iter__(self):
        buff = ChunkQueue(
            batch_size=self.batch_size, cat_cols=self.cats, cont_cols=self.conts, label_cols=self.labels
        )
        threading.Thread(target=self.load_chunk, args=(buff,)).start()
        while True:
            # self.load_chunk(buff)
            chunk = buff.get()
            if isinstance(chunk, str):
                return
            yield from TensorItr(chunk, batch_size=self.batch_size)

    def load_chunk(self, buff):
        for chunk in self.itr:
            buff.put(chunk)
        # done iterating
        buff.put("end")

    def __len__(self):
        return len(self.itr)


class TorchTensorBatchDatasetItr(torch.utils.data.IterableDataset):
    """
        For Torch Only:
        Batch Tensor dataset, takes in list of files
        and creates TorchTensorBatchFileItr for each
        path supplied, supplying user defined size chunks.

        Parameters
        -----------
        paths : list of input files that represent complete dataset
    """

    def __init__(self, paths, batch_size=1, **kwargs):
        if isinstance(paths, str):
            paths = [paths]
        if not isinstance(paths, list):
            raise TypeError("paths must be a string or a list.")
        if len(paths) < 1:
            raise ValueError("len(paths) must be > 0.")
        self.paths = paths
        self.cur_path = None
        self.kwargs = kwargs
        self.rows = 0
        batch_size = batch_size
        self.itr = Dataset(paths, **kwargs)
        for file_path in self.paths:
<<<<<<< HEAD
            (num_rows, num_row_groups, columns,) = cudf.io.read_parquet_metadata(file_path)
            chunks = int(num_rows / batch_size)
            self.rows += chunks + 1 if num_rows % batch_size > 0 else chunks
=======
            (num_rows, num_row_groups, columns) = cudf.io.read_parquet_metadata(file_path)
            self.rows += (num_rows // kwargs.get("sub_batch_size", 1)) + 1
>>>>>>> a10fb2b6

    def __iter__(self):
        for part in self.itr.to_ddf().partitions:
            yield part.compute()

    def __len__(self):
        return self.rows


class DLDataLoader(torch.utils.data.DataLoader):
    def __len__(self):
        return len(self.dataset)<|MERGE_RESOLUTION|>--- conflicted
+++ resolved
@@ -20,25 +20,16 @@
 import torch
 from torch.utils.dlpack import from_dlpack
 
-<<<<<<< HEAD
 from nvtabular.io import Dataset, _shuffle_gdf
-=======
-from nvtabular.io import Dataset
->>>>>>> a10fb2b6
 from nvtabular.ops import _get_embedding_order
 
 
 # class FileItrDataset(torch.utils.data.IterableDataset):
 #     gpu_itr = None
 
-<<<<<<< HEAD
+
 #     def __init__(self, file, **kwargs):
 #         self.gpu_itr = GPUFileIterator(file, **kwargs)
-=======
-    def __init__(self, file, **kwargs):
-        columns = kwargs.pop("columns", None)
-        self.gpu_itr = Dataset(file, **kwargs).to_iter(columns=columns)
->>>>>>> a10fb2b6
 
 #     def __iter__(self):
 #         return self.gpu_itr.__iter__()
@@ -146,17 +137,8 @@
     return cats, conts, label
 
 
-<<<<<<< HEAD
-def _one_df(
-    gdf, cats, conts, label, cat_names=None, cont_names=None, label_names=None,
-):
-    if gdf.empty:
-        import pdb
-
-        pdb.set_trace()
-=======
+
 def _one_df(gdf, cats, conts, label, cat_names=None, cont_names=None, label_names=None):
->>>>>>> a10fb2b6
     gdf_cats, gdf_conts, gdf_label = (gdf[cat_names], gdf[cont_names], gdf[label_names])
     del gdf
     if len(gdf_cats) > 0:
@@ -215,7 +197,6 @@
 
 #     """
 
-<<<<<<< HEAD
 #     def __init__(
 #         self, path, sub_batch_size=1, cats=None, conts=None, labels=None, pin_memory=False, **kwargs
 #     ):
@@ -226,34 +207,14 @@
 #         self.itr = GPUFileIterator(path, **kwargs)
 #         self.batch_size = sub_batch_size
 #         self.num_chunks = len(self.itr.engine)
-=======
-    def __init__(
-        self, path, sub_batch_size=1, cats=None, conts=None, labels=None, pin_memory=False, **kwargs
-    ):
-        self.apply_ops = kwargs.get("apply_ops", False)
-        self.cat_cols = cats
-        self.cont_cols = conts
-        self.label_cols = labels
-        self.itr = Dataset(path, **kwargs).to_iter(columns=cats + conts + labels)
-        self.batch_size = sub_batch_size
-        self.num_chunks = len(self.itr)
->>>>>>> a10fb2b6
 
 #     def __len__(self):
 #         return self.num_chunks
 
-<<<<<<< HEAD
+
 #     def __iter__(self):
 #         for chunk in self.itr:
 #             yield chunk
-=======
-    def __iter__(self):
-        buff = queue.Queue(1)
-        threading.Thread(target=self.load_chunk, args=(buff,)).start()
-        for _ in range(self.num_chunks):
-            chunk = buff.get()
-            yield from TensorItr(chunk, batch_size=self.batch_size)
->>>>>>> a10fb2b6
 
 
 class ChunkQueue:
@@ -395,14 +356,9 @@
         batch_size = batch_size
         self.itr = Dataset(paths, **kwargs)
         for file_path in self.paths:
-<<<<<<< HEAD
             (num_rows, num_row_groups, columns,) = cudf.io.read_parquet_metadata(file_path)
             chunks = int(num_rows / batch_size)
             self.rows += chunks + 1 if num_rows % batch_size > 0 else chunks
-=======
-            (num_rows, num_row_groups, columns) = cudf.io.read_parquet_metadata(file_path)
-            self.rows += (num_rows // kwargs.get("sub_batch_size", 1)) + 1
->>>>>>> a10fb2b6
 
     def __iter__(self):
         for part in self.itr.to_ddf().partitions:
