#
# Copyright (c) 2020, NVIDIA CORPORATION.
#
# Licensed under the Apache License, Version 2.0 (the "License");
# you may not use this file except in compliance with the License.
# You may obtain a copy of the License at
#
#     http://www.apache.org/licenses/LICENSE-2.0
#
# Unless required by applicable law or agreed to in writing, software
# distributed under the License is distributed on an "AS IS" BASIS,
# WITHOUT WARRANTIES OR CONDITIONS OF ANY KIND, either express or implied.
# See the License for the specific language governing permissions and
# limitations under the License.
#
import torch
import torch.distributed as dist
from torch.utils.dlpack import from_dlpack
import cupy as cp
from nvtabular.ops import _get_embedding_order

from .backend import DataLoader


class TorchAsyncItr(torch.utils.data.IterableDataset, DataLoader):
    """This class, creates batches of, a user defined size, tensor
    represenation of the data supplied. The data input requires an
    NVTabular dataset. Handles spillover to ensure all batches are
    the specified size until the final batch.

    Parameters
    -----------
    dataset : NVTabular dataset
    cats : [str]
        the list of categorical columns in the dataset
    conts : [str]
        the list of continuous columns in the dataset
    labels : [str]
        the list of label columns in the dataset
    batch_size : int
        the size of each batch to supply to the model
    shuffle : bool
        enable/disable shuffling of dataset
    parts_per_chunk : int
        number of partitions from the iterator, an NVTabular Dataset, to concatenate into a "chunk"
    devices : [int]
        list representing all available GPU IDs
    """

    def __init__(
        self,
        dataset,
        cats=None,
        conts=None,
        labels=None,
        batch_size=1,
        shuffle=False,
        parts_per_chunk=1,
        device=None,
        callbacks={},
    ):
        self.dl = DataLoader.__init__(
            self,
            dataset,
            cats,
            conts,
            labels,
            batch_size,
            shuffle,
            parts_per_chunk=parts_per_chunk,
            workflows=None,
            device=device,
            callbacks=callbacks
        )

    
    def is_dist_avail_and_initialized(self):
        if not dist.is_available():
            return False
        if not dist.is_initialized():
            return False
        return True


    def get_world_size(self):
        if not self.is_dist_avail_and_initialized():
            return 1
        return dist.get_world_size()


    def is_distributed(self) -> bool:
        return self.get_world_size() > 1


    def get_rank(self):
        if not self.is_dist_avail_and_initialized():
            return 0
        return dist.get_rank()


    def get_local_rank(self):
        if not self.is_dist_avail_and_initialized():
            return 0
        return int(os.environ['LOCAL_RANK'])


    def is_main_process(self):
        return self.get_rank() == 0

        
    def __iter__(self):
        global_size = self.get_world_size()
        rank = self.get_rank()
        # global_size, rank
        indices = self.indices.tolist()
        # grab correct subset
        offset = int(len(indices) / global_size)
        start = int(rank * offset)
        indices = indices[start: start + offset]
        return DataLoader.__iter__(self, indices=indices)

    def _get_device_ctx(self, dev):
        return torch.cuda.device("cuda:{}".format(dev))

    def _to_tensor(self, gdf, dtype=None):
        if gdf.empty:
            return
        dl_pack = gdf.to_dlpack()
<<<<<<< HEAD
#         tens = from_dlpack(dl_pack).type(dtype)
=======
        # keep next two lines separated, hurts perf, casts incorrectly
>>>>>>> 3da3c6fe
        tens = from_dlpack(dl_pack)
        tens = tens.type(dtype)
        return tens

    # TODO: do we need casting or can we replace this with
    # parent class version?
    def _create_tensors(self, gdf):
        cont_names = self.cont_names
#         if "part_idx" in gdf.columns:
#             cont_names = cont_names + ["part_idx"]
        gdf_cats, gdf_conts, gdf_label = (
            gdf[_get_embedding_order(self.cat_names)],
            gdf[cont_names],
            gdf[self.label_names],
        )
        del gdf
        cats = self._to_tensor(gdf_cats, torch.long)
        conts = self._to_tensor(gdf_conts, torch.float32)
        label = self._to_tensor(gdf_label, torch.float32)
        del gdf_cats, gdf_conts, gdf_label
        return [cats, conts, label]

    def _create_batch(self, tensor, num_samples):
        if tensor is None:
            return []
        idx = self._get_segment_lengths(num_samples)
        return torch.split(tensor, idx)


class DLDataLoader(torch.utils.data.DataLoader):
    """
    This class is an extension of the torch dataloader.
    It is required, to support the FastAI framework.
    """

    def __len__(self):
        return len(self.dataset)<|MERGE_RESOLUTION|>--- conflicted
+++ resolved
@@ -126,11 +126,7 @@
         if gdf.empty:
             return
         dl_pack = gdf.to_dlpack()
-<<<<<<< HEAD
-#         tens = from_dlpack(dl_pack).type(dtype)
-=======
         # keep next two lines separated, hurts perf, casts incorrectly
->>>>>>> 3da3c6fe
         tens = from_dlpack(dl_pack)
         tens = tens.type(dtype)
         return tens
