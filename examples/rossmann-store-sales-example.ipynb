--- conflicted
+++ resolved
@@ -68,11 +68,7 @@
   },
   {
    "cell_type": "code",
-<<<<<<< HEAD
-   "execution_count": null,
-=======
    "execution_count": 4,
->>>>>>> 6ba89df9
    "metadata": {},
    "outputs": [],
    "source": [
@@ -105,11 +101,6 @@
   },
   {
    "cell_type": "code",
-<<<<<<< HEAD
-   "execution_count": null,
-   "metadata": {},
-   "outputs": [],
-=======
    "execution_count": 5,
    "metadata": {},
    "outputs": [
@@ -121,7 +112,6 @@
      ]
     }
    ],
->>>>>>> 6ba89df9
    "source": [
     "! ls $DATA_DIR"
    ]
@@ -135,11 +125,7 @@
   },
   {
    "cell_type": "code",
-<<<<<<< HEAD
-   "execution_count": null,
-=======
    "execution_count": 6,
->>>>>>> 6ba89df9
    "metadata": {},
    "outputs": [],
    "source": [
@@ -157,11 +143,7 @@
   },
   {
    "cell_type": "code",
-<<<<<<< HEAD
-   "execution_count": null,
-=======
    "execution_count": 7,
->>>>>>> 6ba89df9
    "metadata": {},
    "outputs": [],
    "source": [
@@ -185,11 +167,7 @@
   },
   {
    "cell_type": "code",
-<<<<<<< HEAD
-   "execution_count": null,
-=======
    "execution_count": 8,
->>>>>>> 6ba89df9
    "metadata": {},
    "outputs": [],
    "source": [
@@ -214,11 +192,7 @@
   },
   {
    "cell_type": "code",
-<<<<<<< HEAD
-   "execution_count": null,
-=======
    "execution_count": 9,
->>>>>>> 6ba89df9
    "metadata": {},
    "outputs": [],
    "source": [
@@ -236,11 +210,7 @@
   },
   {
    "cell_type": "code",
-<<<<<<< HEAD
-   "execution_count": null,
-=======
    "execution_count": 10,
->>>>>>> 6ba89df9
    "metadata": {},
    "outputs": [],
    "source": [
@@ -255,28 +225,12 @@
   },
   {
    "cell_type": "code",
-<<<<<<< HEAD
-   "execution_count": null,
-   "metadata": {},
-   "outputs": [],
-   "source": [
-    "proc.apply(train_dataset, apply_offline=True, record_stats=True, output_path=PREPROCESS_DIR_TRAIN, shuffle=True)\n",
-    "proc.apply(valid_dataset, apply_offline=True, record_stats=False, output_path=PREPROCESS_DIR_VALID, shuffle=False)"
-   ]
-  },
-  {
-   "cell_type": "markdown",
-   "metadata": {},
-   "source": [
-    "TODO: Describe `apply_offline` and `record_stats`."
-=======
    "execution_count": 11,
    "metadata": {},
    "outputs": [],
    "source": [
     "proc.apply(train_dataset, record_stats=True, output_path=PREPROCESS_DIR_TRAIN, shuffle=\"full\", out_files_per_proc=2)\n",
     "proc.apply(valid_dataset, record_stats=False, output_path=PREPROCESS_DIR_VALID, shuffle=False)"
->>>>>>> 6ba89df9
    ]
   },
   {
@@ -289,11 +243,7 @@
   },
   {
    "cell_type": "code",
-<<<<<<< HEAD
-   "execution_count": null,
-=======
    "execution_count": 12,
->>>>>>> 6ba89df9
    "metadata": {},
    "outputs": [],
    "source": [
@@ -331,11 +281,7 @@
   },
   {
    "cell_type": "code",
-<<<<<<< HEAD
-   "execution_count": null,
-=======
    "execution_count": 13,
->>>>>>> 6ba89df9
    "metadata": {},
    "outputs": [],
    "source": [
@@ -373,11 +319,6 @@
   },
   {
    "cell_type": "code",
-<<<<<<< HEAD
-   "execution_count": null,
-   "metadata": {},
-   "outputs": [],
-=======
    "execution_count": 14,
    "metadata": {},
    "outputs": [
@@ -413,7 +354,6 @@
      "output_type": "execute_result"
     }
    ],
->>>>>>> 6ba89df9
    "source": [
     "EMBEDDING_TABLE_SHAPES"
    ]
@@ -449,11 +389,7 @@
   },
   {
    "cell_type": "code",
-<<<<<<< HEAD
-   "execution_count": null,
-=======
    "execution_count": 15,
->>>>>>> 6ba89df9
    "metadata": {},
    "outputs": [],
    "source": [
@@ -512,11 +448,7 @@
   },
   {
    "cell_type": "code",
-<<<<<<< HEAD
-   "execution_count": null,
-=======
    "execution_count": 16,
->>>>>>> 6ba89df9
    "metadata": {},
    "outputs": [],
    "source": [
@@ -567,11 +499,7 @@
   },
   {
    "cell_type": "code",
-<<<<<<< HEAD
-   "execution_count": null,
-=======
    "execution_count": 17,
->>>>>>> 6ba89df9
    "metadata": {},
    "outputs": [],
    "source": [
@@ -586,11 +514,6 @@
   },
   {
    "cell_type": "code",
-<<<<<<< HEAD
-   "execution_count": null,
-   "metadata": {},
-   "outputs": [],
-=======
    "execution_count": 18,
    "metadata": {},
    "outputs": [
@@ -662,7 +585,6 @@
      ]
     }
    ],
->>>>>>> 6ba89df9
    "source": [
     "%%time\n",
     "\n",
@@ -694,11 +616,7 @@
   },
   {
    "cell_type": "code",
-<<<<<<< HEAD
-   "execution_count": null,
-=======
    "execution_count": 19,
->>>>>>> 6ba89df9
    "metadata": {},
    "outputs": [],
    "source": [
@@ -751,11 +669,7 @@
   },
   {
    "cell_type": "code",
-<<<<<<< HEAD
-   "execution_count": null,
-=======
    "execution_count": 20,
->>>>>>> 6ba89df9
    "metadata": {},
    "outputs": [],
    "source": [
@@ -780,11 +694,9 @@
   },
   {
    "cell_type": "code",
-<<<<<<< HEAD
    "execution_count": null,
    "metadata": {},
    "outputs": [],
-=======
    "execution_count": 21,
    "metadata": {},
    "outputs": [
@@ -996,7 +908,6 @@
      ]
     }
    ],
->>>>>>> 6ba89df9
    "source": [
     "%%time\n",
     "\n",
