--- conflicted
+++ resolved
@@ -2,7 +2,7 @@
  "cells": [
   {
    "cell_type": "code",
-   "execution_count": null,
+   "execution_count": 1,
    "metadata": {},
    "outputs": [],
    "source": [
@@ -24,11 +24,7 @@
   },
   {
    "cell_type": "code",
-<<<<<<< HEAD
    "execution_count": 2,
-=======
-   "execution_count": 5,
->>>>>>> f39e65e9
    "metadata": {},
    "outputs": [],
    "source": [
@@ -43,7 +39,7 @@
     "import torch\n",
     "import rmm\n",
     "import nvtabular as nvt\n",
-    "from nvtabular.ops import Normalize,  Categorify,  LogOp, FillMissing, Clip, get_embedding_sizes\n",
+    "from nvtabular.ops import Normalize,  Categorify,  LogOp, FillMissing, Clip, LambdaClassOp, get_embedding_sizes\n",
     "from nvtabular.loader.torch import TorchAsyncItr, DLDataLoader\n",
     "from nvtabular.utils import device_mem_size\n",
     "import cudf\n",
@@ -84,8 +80,8 @@
    "source": [
     "fname = 'day_{}.parquet'\n",
     "num_days = len([i for i in os.listdir(INPUT_DATA_DIR) if re.match(fname.format('[0-9]{1,2}'), i) is not None])\n",
-    "train_paths = [os.path.join(INPUT_DATA_DIR, fname.format(day)) for day in range(NUM_TRAIN_DAYS)]\n",
-    "valid_paths = [os.path.join(INPUT_DATA_DIR, fname.format(day)) for day in range(NUM_TRAIN_DAYS, num_days)]"
+    "train_paths = [os.path.join(INPUT_DATA_DIR, fname.format(day)) for day in range(NUM_TRAIN_DAYS)][:1]\n",
+    "valid_paths = [os.path.join(INPUT_DATA_DIR, fname.format(day)) for day in range(NUM_TRAIN_DAYS, num_days)][:1]"
    ]
   },
   {
@@ -114,20 +110,20 @@
     "    \"\"\"\n",
     "    Write one chunk at a time, consisting of multiple partitions\n",
     "    \"\"\"\n",
-    "    def __init__(self, in_dir, col_name=\"part_idx\", group=\"batch\", export=True):\n",
+    "    def __init__(self, in_dir, col_name=\"part_idx\", group=\"batch\", extra_cols=None, export=True):\n",
     "        self.count = 0\n",
     "        self.col_name = col_name\n",
     "        self.group = group\n",
     "        self.in_dir = in_dir\n",
     "        self.export = export\n",
+    "        self.extra_cols = extra_cols\n",
     "    \n",
-    "    def _exec(self, gdf):\n",
-    "        import pdb; pdb.set_trace()\n",
+    "    def _exec(self, gdf, columns_ctx):\n",
     "        gdf[self.col_name] = self.count\n",
-    "        if self.export:\n",
-    "            file_name = f\"{self.group}_{self.count}.parquet\"\n",
-    "            file_path = os.path.join(self.in_dir, file_name)\n",
-    "            gdf[self.col_name].to_parquet(file_path)\n",
+    "        if 'label' not in columns_ctx[\"final\"][\"ctx\"]:\n",
+    "            columns_ctx[\"final\"][\"ctx\"]['label'] = []\n",
+    "        if self.col_name not in columns_ctx[\"final\"][\"ctx\"]['label']:\n",
+    "            columns_ctx[\"final\"][\"ctx\"]['label'].append(self.col_name)\n",
     "        self.count = self.count + 1\n",
     "        return gdf\n",
     "\n",
@@ -158,7 +154,7 @@
    "outputs": [],
    "source": [
     "cb = {}\n",
-    "cb[\"DDF_ITER\"] =[ WritePart(\"./rando\", col_name=\"part_origin\", group=\"origin\", export=False)]"
+    "bb = WritePart(\"/raid/criteo/tests/dump\", col_name=\"part_origin\", group=\"origin\", export=False)"
    ]
   },
   {
@@ -170,12 +166,13 @@
     "proc = nvt.Workflow(\n",
     "    cat_names=CATEGORICAL_COLUMNS,\n",
     "    cont_names=CONTINUOUS_COLUMNS,\n",
-    "    label_name=LABEL_COLUMNS + [\"part_origin\"])\n",
+    "    label_name=LABEL_COLUMNS)\n",
     "\n",
     "# log -> normalize continuous features. Note that doing this in the opposite\n",
     "# order wouldn't make sense! Note also that we're zero filling continuous\n",
     "# values before the log: this is a good time to remember that LogOp\n",
     "# performs log(1+x), not log(x)\n",
+    "proc.add_feature(LambdaClassOp(bb))\n",
     "proc.add_cont_feature([FillMissing(), Clip(min_value=0), LogOp()])\n",
     "proc.add_cont_preprocess(Normalize())\n",
     "\n",
@@ -205,26 +202,15 @@
   },
   {
    "cell_type": "code",
-   "execution_count": 10,
+   "execution_count": 12,
    "metadata": {},
    "outputs": [
     {
-     "ename": "KeyError",
-     "evalue": "'part_origin'",
-     "output_type": "error",
-     "traceback": [
-      "\u001b[0;31m---------------------------------------------------------------------------\u001b[0m",
-      "\u001b[0;31mKeyError\u001b[0m                                  Traceback (most recent call last)",
-      "\u001b[0;32m<timed eval>\u001b[0m in \u001b[0;36m<module>\u001b[0;34m\u001b[0m\n",
-      "\u001b[0;32m/nvtabular/nvtabular/workflow.py\u001b[0m in \u001b[0;36mapply\u001b[0;34m(self, dataset, apply_offline, record_stats, shuffle, output_path, output_format, out_files_per_proc, num_io_threads)\u001b[0m\n\u001b[1;32m    732\u001b[0m                 \u001b[0moutput_format\u001b[0m\u001b[0;34m=\u001b[0m\u001b[0moutput_format\u001b[0m\u001b[0;34m,\u001b[0m\u001b[0;34m\u001b[0m\u001b[0;34m\u001b[0m\u001b[0m\n\u001b[1;32m    733\u001b[0m                 \u001b[0mout_files_per_proc\u001b[0m\u001b[0;34m=\u001b[0m\u001b[0mout_files_per_proc\u001b[0m\u001b[0;34m,\u001b[0m\u001b[0;34m\u001b[0m\u001b[0;34m\u001b[0m\u001b[0m\n\u001b[0;32m--> 734\u001b[0;31m                 \u001b[0mnum_io_threads\u001b[0m\u001b[0;34m=\u001b[0m\u001b[0mnum_io_threads\u001b[0m\u001b[0;34m,\u001b[0m\u001b[0;34m\u001b[0m\u001b[0;34m\u001b[0m\u001b[0m\n\u001b[0m\u001b[1;32m    735\u001b[0m             )\n\u001b[1;32m    736\u001b[0m         \u001b[0;32melse\u001b[0m\u001b[0;34m:\u001b[0m\u001b[0;34m\u001b[0m\u001b[0;34m\u001b[0m\u001b[0m\n",
-      "\u001b[0;32m/nvtabular/nvtabular/workflow.py\u001b[0m in \u001b[0;36mbuild_and_process_graph\u001b[0;34m(self, dataset, end_phase, output_path, record_stats, shuffle, output_format, out_files_per_proc, apply_ops, num_io_threads)\u001b[0m\n\u001b[1;32m    839\u001b[0m                 \u001b[0mshuffle\u001b[0m\u001b[0;34m=\u001b[0m\u001b[0mshuffle\u001b[0m\u001b[0;34m,\u001b[0m\u001b[0;34m\u001b[0m\u001b[0;34m\u001b[0m\u001b[0m\n\u001b[1;32m    840\u001b[0m                 \u001b[0mout_files_per_proc\u001b[0m\u001b[0;34m=\u001b[0m\u001b[0mout_files_per_proc\u001b[0m\u001b[0;34m,\u001b[0m\u001b[0;34m\u001b[0m\u001b[0;34m\u001b[0m\u001b[0m\n\u001b[0;32m--> 841\u001b[0;31m                 \u001b[0mnum_threads\u001b[0m\u001b[0;34m=\u001b[0m\u001b[0mnum_io_threads\u001b[0m\u001b[0;34m,\u001b[0m\u001b[0;34m\u001b[0m\u001b[0;34m\u001b[0m\u001b[0m\n\u001b[0m\u001b[1;32m    842\u001b[0m             )\n\u001b[1;32m    843\u001b[0m \u001b[0;34m\u001b[0m\u001b[0m\n",
-      "\u001b[0;32m/nvtabular/nvtabular/workflow.py\u001b[0m in \u001b[0;36mddf_to_dataset\u001b[0;34m(self, output_path, shuffle, out_files_per_proc, output_format, num_threads)\u001b[0m\n\u001b[1;32m    925\u001b[0m                 \u001b[0moutput_format\u001b[0m\u001b[0;34m,\u001b[0m\u001b[0;34m\u001b[0m\u001b[0;34m\u001b[0m\u001b[0m\n\u001b[1;32m    926\u001b[0m                 \u001b[0mself\u001b[0m\u001b[0;34m.\u001b[0m\u001b[0mclient\u001b[0m\u001b[0;34m,\u001b[0m\u001b[0;34m\u001b[0m\u001b[0;34m\u001b[0m\u001b[0m\n\u001b[0;32m--> 927\u001b[0;31m                 \u001b[0mnum_threads\u001b[0m\u001b[0;34m,\u001b[0m\u001b[0;34m\u001b[0m\u001b[0;34m\u001b[0m\u001b[0m\n\u001b[0m\u001b[1;32m    928\u001b[0m             )\n\u001b[1;32m    929\u001b[0m             \u001b[0;32mreturn\u001b[0m\u001b[0;34m\u001b[0m\u001b[0;34m\u001b[0m\u001b[0m\n",
-      "\u001b[0;32m/nvtabular/nvtabular/io/dask.py\u001b[0m in \u001b[0;36m_ddf_to_dataset\u001b[0;34m(ddf, fs, output_path, shuffle, out_files_per_proc, cat_names, cont_names, label_names, output_format, client, num_threads)\u001b[0m\n\u001b[1;32m    113\u001b[0m \u001b[0;34m\u001b[0m\u001b[0m\n\u001b[1;32m    114\u001b[0m     \u001b[0;31m# Follow-up Shuffling and _metadata creation\u001b[0m\u001b[0;34m\u001b[0m\u001b[0;34m\u001b[0m\u001b[0;34m\u001b[0m\u001b[0m\n\u001b[0;32m--> 115\u001b[0;31m     \u001b[0m_finish_dataset\u001b[0m\u001b[0;34m(\u001b[0m\u001b[0mclient\u001b[0m\u001b[0;34m,\u001b[0m \u001b[0mddf\u001b[0m\u001b[0;34m,\u001b[0m \u001b[0moutput_path\u001b[0m\u001b[0;34m,\u001b[0m \u001b[0mfs\u001b[0m\u001b[0;34m,\u001b[0m \u001b[0moutput_format\u001b[0m\u001b[0;34m)\u001b[0m\u001b[0;34m\u001b[0m\u001b[0;34m\u001b[0m\u001b[0m\n\u001b[0m\u001b[1;32m    116\u001b[0m \u001b[0;34m\u001b[0m\u001b[0m\n\u001b[1;32m    117\u001b[0m \u001b[0;34m\u001b[0m\u001b[0m\n",
-      "\u001b[0;32m/nvtabular/nvtabular/io/dask.py\u001b[0m in \u001b[0;36m_finish_dataset\u001b[0;34m(client, ddf, output_path, fs, output_format)\u001b[0m\n\u001b[1;32m    134\u001b[0m     \u001b[0;32melse\u001b[0m\u001b[0;34m:\u001b[0m\u001b[0;34m\u001b[0m\u001b[0;34m\u001b[0m\u001b[0m\n\u001b[1;32m    135\u001b[0m         \u001b[0mddf\u001b[0m \u001b[0;34m=\u001b[0m \u001b[0;32mNone\u001b[0m\u001b[0;34m\u001b[0m\u001b[0;34m\u001b[0m\u001b[0m\n\u001b[0;32m--> 136\u001b[0;31m         \u001b[0mgeneral_md\u001b[0m\u001b[0;34m,\u001b[0m \u001b[0mspecial_md\u001b[0m \u001b[0;34m=\u001b[0m \u001b[0m_worker_finish\u001b[0m\u001b[0;34m(\u001b[0m\u001b[0moutput_path\u001b[0m\u001b[0;34m)\u001b[0m\u001b[0;34m\u001b[0m\u001b[0;34m\u001b[0m\u001b[0m\n\u001b[0m\u001b[1;32m    137\u001b[0m \u001b[0;34m\u001b[0m\u001b[0m\n\u001b[1;32m    138\u001b[0m     \u001b[0;31m# Write metadata on client\u001b[0m\u001b[0;34m\u001b[0m\u001b[0;34m\u001b[0m\u001b[0;34m\u001b[0m\u001b[0m\n",
-      "\u001b[0;32m/nvtabular/nvtabular/io/dask.py\u001b[0m in \u001b[0;36m_worker_finish\u001b[0;34m(processed_path)\u001b[0m\n\u001b[1;32m    153\u001b[0m         \u001b[0mwriter\u001b[0m \u001b[0;34m=\u001b[0m \u001b[0mwriter_cache\u001b[0m\u001b[0;34m.\u001b[0m\u001b[0mget\u001b[0m\u001b[0;34m(\u001b[0m\u001b[0mprocessed_path\u001b[0m\u001b[0;34m,\u001b[0m \u001b[0;32mNone\u001b[0m\u001b[0;34m)\u001b[0m\u001b[0;34m\u001b[0m\u001b[0;34m\u001b[0m\u001b[0m\n\u001b[1;32m    154\u001b[0m         \u001b[0;32mif\u001b[0m \u001b[0mwriter\u001b[0m\u001b[0;34m:\u001b[0m\u001b[0;34m\u001b[0m\u001b[0;34m\u001b[0m\u001b[0m\n\u001b[0;32m--> 155\u001b[0;31m             \u001b[0mgeneral_md\u001b[0m\u001b[0;34m,\u001b[0m \u001b[0mspecial_md\u001b[0m \u001b[0;34m=\u001b[0m \u001b[0mwriter\u001b[0m\u001b[0;34m.\u001b[0m\u001b[0mclose\u001b[0m\u001b[0;34m(\u001b[0m\u001b[0;34m)\u001b[0m\u001b[0;34m\u001b[0m\u001b[0;34m\u001b[0m\u001b[0m\n\u001b[0m\u001b[1;32m    156\u001b[0m \u001b[0;34m\u001b[0m\u001b[0m\n\u001b[1;32m    157\u001b[0m     \u001b[0;32mreturn\u001b[0m \u001b[0mgeneral_md\u001b[0m\u001b[0;34m,\u001b[0m \u001b[0mspecial_md\u001b[0m\u001b[0;34m\u001b[0m\u001b[0;34m\u001b[0m\u001b[0m\n",
-      "\u001b[0;32m/nvtabular/nvtabular/io/writer.py\u001b[0m in \u001b[0;36mclose\u001b[0;34m(self)\u001b[0m\n\u001b[1;32m    207\u001b[0m \u001b[0;34m\u001b[0m\u001b[0m\n\u001b[1;32m    208\u001b[0m         \u001b[0;31m# Close writers and collect various metadata\u001b[0m\u001b[0;34m\u001b[0m\u001b[0;34m\u001b[0m\u001b[0;34m\u001b[0m\u001b[0m\n\u001b[0;32m--> 209\u001b[0;31m         \u001b[0m_general_meta\u001b[0m \u001b[0;34m=\u001b[0m \u001b[0mself\u001b[0m\u001b[0;34m.\u001b[0m\u001b[0mpackage_general_metadata\u001b[0m\u001b[0;34m(\u001b[0m\u001b[0;34m)\u001b[0m\u001b[0;34m\u001b[0m\u001b[0;34m\u001b[0m\u001b[0m\n\u001b[0m\u001b[1;32m    210\u001b[0m         \u001b[0m_special_meta\u001b[0m \u001b[0;34m=\u001b[0m \u001b[0mself\u001b[0m\u001b[0;34m.\u001b[0m\u001b[0m_close_writers\u001b[0m\u001b[0;34m(\u001b[0m\u001b[0;34m)\u001b[0m\u001b[0;34m\u001b[0m\u001b[0;34m\u001b[0m\u001b[0m\n\u001b[1;32m    211\u001b[0m \u001b[0;34m\u001b[0m\u001b[0m\n",
-      "\u001b[0;32m/nvtabular/nvtabular/io/writer.py\u001b[0m in \u001b[0;36mpackage_general_metadata\u001b[0;34m(self)\u001b[0m\n\u001b[1;32m    165\u001b[0m         \u001b[0mdata\u001b[0m\u001b[0;34m[\u001b[0m\u001b[0;34m\"labels\"\u001b[0m\u001b[0;34m]\u001b[0m \u001b[0;34m=\u001b[0m \u001b[0;34m[\u001b[0m\u001b[0;34m]\u001b[0m\u001b[0;34m\u001b[0m\u001b[0;34m\u001b[0m\u001b[0m\n\u001b[1;32m    166\u001b[0m         \u001b[0;32mfor\u001b[0m \u001b[0mc\u001b[0m \u001b[0;32min\u001b[0m \u001b[0mself\u001b[0m\u001b[0;34m.\u001b[0m\u001b[0mlabels\u001b[0m\u001b[0;34m:\u001b[0m\u001b[0;34m\u001b[0m\u001b[0;34m\u001b[0m\u001b[0m\n\u001b[0;32m--> 167\u001b[0;31m             \u001b[0mdata\u001b[0m\u001b[0;34m[\u001b[0m\u001b[0;34m\"labels\"\u001b[0m\u001b[0;34m]\u001b[0m\u001b[0;34m.\u001b[0m\u001b[0mappend\u001b[0m\u001b[0;34m(\u001b[0m\u001b[0;34m{\u001b[0m\u001b[0;34m\"col_name\"\u001b[0m\u001b[0;34m:\u001b[0m \u001b[0mc\u001b[0m\u001b[0;34m,\u001b[0m \u001b[0;34m\"index\"\u001b[0m\u001b[0;34m:\u001b[0m \u001b[0mself\u001b[0m\u001b[0;34m.\u001b[0m\u001b[0mcol_idx\u001b[0m\u001b[0;34m[\u001b[0m\u001b[0mc\u001b[0m\u001b[0;34m]\u001b[0m\u001b[0;34m}\u001b[0m\u001b[0;34m)\u001b[0m\u001b[0;34m\u001b[0m\u001b[0;34m\u001b[0m\u001b[0m\n\u001b[0m\u001b[1;32m    168\u001b[0m \u001b[0;34m\u001b[0m\u001b[0m\n\u001b[1;32m    169\u001b[0m         \u001b[0;32mreturn\u001b[0m \u001b[0mdata\u001b[0m\u001b[0;34m\u001b[0m\u001b[0;34m\u001b[0m\u001b[0m\n",
-      "\u001b[0;31mKeyError\u001b[0m: 'part_origin'"
+     "name": "stdout",
+     "output_type": "stream",
+     "text": [
+      "CPU times: user 44.1 s, sys: 43.6 s, total: 1min 27s\n",
+      "Wall time: 1min 28s\n"
      ]
     }
    ],
@@ -239,22 +225,11 @@
    "metadata": {},
    "outputs": [
     {
-     "ename": "KeyError",
-     "evalue": "'part_origin'",
-     "output_type": "error",
-     "traceback": [
-      "\u001b[0;31m---------------------------------------------------------------------------\u001b[0m",
-      "\u001b[0;31mKeyError\u001b[0m                                  Traceback (most recent call last)",
-      "\u001b[0;32m<timed eval>\u001b[0m in \u001b[0;36m<module>\u001b[0;34m\u001b[0m\n",
-      "\u001b[0;32m/nvtabular/nvtabular/workflow.py\u001b[0m in \u001b[0;36mapply\u001b[0;34m(self, dataset, apply_offline, record_stats, shuffle, output_path, output_format, out_files_per_proc, num_io_threads)\u001b[0m\n\u001b[1;32m    732\u001b[0m                 \u001b[0moutput_format\u001b[0m\u001b[0;34m=\u001b[0m\u001b[0moutput_format\u001b[0m\u001b[0;34m,\u001b[0m\u001b[0;34m\u001b[0m\u001b[0;34m\u001b[0m\u001b[0m\n\u001b[1;32m    733\u001b[0m                 \u001b[0mout_files_per_proc\u001b[0m\u001b[0;34m=\u001b[0m\u001b[0mout_files_per_proc\u001b[0m\u001b[0;34m,\u001b[0m\u001b[0;34m\u001b[0m\u001b[0;34m\u001b[0m\u001b[0m\n\u001b[0;32m--> 734\u001b[0;31m                 \u001b[0mnum_io_threads\u001b[0m\u001b[0;34m=\u001b[0m\u001b[0mnum_io_threads\u001b[0m\u001b[0;34m,\u001b[0m\u001b[0;34m\u001b[0m\u001b[0;34m\u001b[0m\u001b[0m\n\u001b[0m\u001b[1;32m    735\u001b[0m             )\n\u001b[1;32m    736\u001b[0m         \u001b[0;32melse\u001b[0m\u001b[0;34m:\u001b[0m\u001b[0;34m\u001b[0m\u001b[0;34m\u001b[0m\u001b[0m\n",
-      "\u001b[0;32m/nvtabular/nvtabular/workflow.py\u001b[0m in \u001b[0;36mbuild_and_process_graph\u001b[0;34m(self, dataset, end_phase, output_path, record_stats, shuffle, output_format, out_files_per_proc, apply_ops, num_io_threads)\u001b[0m\n\u001b[1;32m    839\u001b[0m                 \u001b[0mshuffle\u001b[0m\u001b[0;34m=\u001b[0m\u001b[0mshuffle\u001b[0m\u001b[0;34m,\u001b[0m\u001b[0;34m\u001b[0m\u001b[0;34m\u001b[0m\u001b[0m\n\u001b[1;32m    840\u001b[0m                 \u001b[0mout_files_per_proc\u001b[0m\u001b[0;34m=\u001b[0m\u001b[0mout_files_per_proc\u001b[0m\u001b[0;34m,\u001b[0m\u001b[0;34m\u001b[0m\u001b[0;34m\u001b[0m\u001b[0m\n\u001b[0;32m--> 841\u001b[0;31m                 \u001b[0mnum_threads\u001b[0m\u001b[0;34m=\u001b[0m\u001b[0mnum_io_threads\u001b[0m\u001b[0;34m,\u001b[0m\u001b[0;34m\u001b[0m\u001b[0;34m\u001b[0m\u001b[0m\n\u001b[0m\u001b[1;32m    842\u001b[0m             )\n\u001b[1;32m    843\u001b[0m \u001b[0;34m\u001b[0m\u001b[0m\n",
-      "\u001b[0;32m/nvtabular/nvtabular/workflow.py\u001b[0m in \u001b[0;36mddf_to_dataset\u001b[0;34m(self, output_path, shuffle, out_files_per_proc, output_format, num_threads)\u001b[0m\n\u001b[1;32m    925\u001b[0m                 \u001b[0moutput_format\u001b[0m\u001b[0;34m,\u001b[0m\u001b[0;34m\u001b[0m\u001b[0;34m\u001b[0m\u001b[0m\n\u001b[1;32m    926\u001b[0m                 \u001b[0mself\u001b[0m\u001b[0;34m.\u001b[0m\u001b[0mclient\u001b[0m\u001b[0;34m,\u001b[0m\u001b[0;34m\u001b[0m\u001b[0;34m\u001b[0m\u001b[0m\n\u001b[0;32m--> 927\u001b[0;31m                 \u001b[0mnum_threads\u001b[0m\u001b[0;34m,\u001b[0m\u001b[0;34m\u001b[0m\u001b[0;34m\u001b[0m\u001b[0m\n\u001b[0m\u001b[1;32m    928\u001b[0m             )\n\u001b[1;32m    929\u001b[0m             \u001b[0;32mreturn\u001b[0m\u001b[0;34m\u001b[0m\u001b[0;34m\u001b[0m\u001b[0m\n",
-      "\u001b[0;32m/nvtabular/nvtabular/io/dask.py\u001b[0m in \u001b[0;36m_ddf_to_dataset\u001b[0;34m(ddf, fs, output_path, shuffle, out_files_per_proc, cat_names, cont_names, label_names, output_format, client, num_threads)\u001b[0m\n\u001b[1;32m    113\u001b[0m \u001b[0;34m\u001b[0m\u001b[0m\n\u001b[1;32m    114\u001b[0m     \u001b[0;31m# Follow-up Shuffling and _metadata creation\u001b[0m\u001b[0;34m\u001b[0m\u001b[0;34m\u001b[0m\u001b[0;34m\u001b[0m\u001b[0m\n\u001b[0;32m--> 115\u001b[0;31m     \u001b[0m_finish_dataset\u001b[0m\u001b[0;34m(\u001b[0m\u001b[0mclient\u001b[0m\u001b[0;34m,\u001b[0m \u001b[0mddf\u001b[0m\u001b[0;34m,\u001b[0m \u001b[0moutput_path\u001b[0m\u001b[0;34m,\u001b[0m \u001b[0mfs\u001b[0m\u001b[0;34m,\u001b[0m \u001b[0moutput_format\u001b[0m\u001b[0;34m)\u001b[0m\u001b[0;34m\u001b[0m\u001b[0;34m\u001b[0m\u001b[0m\n\u001b[0m\u001b[1;32m    116\u001b[0m \u001b[0;34m\u001b[0m\u001b[0m\n\u001b[1;32m    117\u001b[0m \u001b[0;34m\u001b[0m\u001b[0m\n",
-      "\u001b[0;32m/nvtabular/nvtabular/io/dask.py\u001b[0m in \u001b[0;36m_finish_dataset\u001b[0;34m(client, ddf, output_path, fs, output_format)\u001b[0m\n\u001b[1;32m    134\u001b[0m     \u001b[0;32melse\u001b[0m\u001b[0;34m:\u001b[0m\u001b[0;34m\u001b[0m\u001b[0;34m\u001b[0m\u001b[0m\n\u001b[1;32m    135\u001b[0m         \u001b[0mddf\u001b[0m \u001b[0;34m=\u001b[0m \u001b[0;32mNone\u001b[0m\u001b[0;34m\u001b[0m\u001b[0;34m\u001b[0m\u001b[0m\n\u001b[0;32m--> 136\u001b[0;31m         \u001b[0mgeneral_md\u001b[0m\u001b[0;34m,\u001b[0m \u001b[0mspecial_md\u001b[0m \u001b[0;34m=\u001b[0m \u001b[0m_worker_finish\u001b[0m\u001b[0;34m(\u001b[0m\u001b[0moutput_path\u001b[0m\u001b[0;34m)\u001b[0m\u001b[0;34m\u001b[0m\u001b[0;34m\u001b[0m\u001b[0m\n\u001b[0m\u001b[1;32m    137\u001b[0m \u001b[0;34m\u001b[0m\u001b[0m\n\u001b[1;32m    138\u001b[0m     \u001b[0;31m# Write metadata on client\u001b[0m\u001b[0;34m\u001b[0m\u001b[0;34m\u001b[0m\u001b[0;34m\u001b[0m\u001b[0m\n",
-      "\u001b[0;32m/nvtabular/nvtabular/io/dask.py\u001b[0m in \u001b[0;36m_worker_finish\u001b[0;34m(processed_path)\u001b[0m\n\u001b[1;32m    153\u001b[0m         \u001b[0mwriter\u001b[0m \u001b[0;34m=\u001b[0m \u001b[0mwriter_cache\u001b[0m\u001b[0;34m.\u001b[0m\u001b[0mget\u001b[0m\u001b[0;34m(\u001b[0m\u001b[0mprocessed_path\u001b[0m\u001b[0;34m,\u001b[0m \u001b[0;32mNone\u001b[0m\u001b[0;34m)\u001b[0m\u001b[0;34m\u001b[0m\u001b[0;34m\u001b[0m\u001b[0m\n\u001b[1;32m    154\u001b[0m         \u001b[0;32mif\u001b[0m \u001b[0mwriter\u001b[0m\u001b[0;34m:\u001b[0m\u001b[0;34m\u001b[0m\u001b[0;34m\u001b[0m\u001b[0m\n\u001b[0;32m--> 155\u001b[0;31m             \u001b[0mgeneral_md\u001b[0m\u001b[0;34m,\u001b[0m \u001b[0mspecial_md\u001b[0m \u001b[0;34m=\u001b[0m \u001b[0mwriter\u001b[0m\u001b[0;34m.\u001b[0m\u001b[0mclose\u001b[0m\u001b[0;34m(\u001b[0m\u001b[0;34m)\u001b[0m\u001b[0;34m\u001b[0m\u001b[0;34m\u001b[0m\u001b[0m\n\u001b[0m\u001b[1;32m    156\u001b[0m \u001b[0;34m\u001b[0m\u001b[0m\n\u001b[1;32m    157\u001b[0m     \u001b[0;32mreturn\u001b[0m \u001b[0mgeneral_md\u001b[0m\u001b[0;34m,\u001b[0m \u001b[0mspecial_md\u001b[0m\u001b[0;34m\u001b[0m\u001b[0;34m\u001b[0m\u001b[0m\n",
-      "\u001b[0;32m/nvtabular/nvtabular/io/writer.py\u001b[0m in \u001b[0;36mclose\u001b[0;34m(self)\u001b[0m\n\u001b[1;32m    207\u001b[0m \u001b[0;34m\u001b[0m\u001b[0m\n\u001b[1;32m    208\u001b[0m         \u001b[0;31m# Close writers and collect various metadata\u001b[0m\u001b[0;34m\u001b[0m\u001b[0;34m\u001b[0m\u001b[0;34m\u001b[0m\u001b[0m\n\u001b[0;32m--> 209\u001b[0;31m         \u001b[0m_general_meta\u001b[0m \u001b[0;34m=\u001b[0m \u001b[0mself\u001b[0m\u001b[0;34m.\u001b[0m\u001b[0mpackage_general_metadata\u001b[0m\u001b[0;34m(\u001b[0m\u001b[0;34m)\u001b[0m\u001b[0;34m\u001b[0m\u001b[0;34m\u001b[0m\u001b[0m\n\u001b[0m\u001b[1;32m    210\u001b[0m         \u001b[0m_special_meta\u001b[0m \u001b[0;34m=\u001b[0m \u001b[0mself\u001b[0m\u001b[0;34m.\u001b[0m\u001b[0m_close_writers\u001b[0m\u001b[0;34m(\u001b[0m\u001b[0;34m)\u001b[0m\u001b[0;34m\u001b[0m\u001b[0;34m\u001b[0m\u001b[0m\n\u001b[1;32m    211\u001b[0m \u001b[0;34m\u001b[0m\u001b[0m\n",
-      "\u001b[0;32m/nvtabular/nvtabular/io/writer.py\u001b[0m in \u001b[0;36mpackage_general_metadata\u001b[0;34m(self)\u001b[0m\n\u001b[1;32m    165\u001b[0m         \u001b[0mdata\u001b[0m\u001b[0;34m[\u001b[0m\u001b[0;34m\"labels\"\u001b[0m\u001b[0;34m]\u001b[0m \u001b[0;34m=\u001b[0m \u001b[0;34m[\u001b[0m\u001b[0;34m]\u001b[0m\u001b[0;34m\u001b[0m\u001b[0;34m\u001b[0m\u001b[0m\n\u001b[1;32m    166\u001b[0m         \u001b[0;32mfor\u001b[0m \u001b[0mc\u001b[0m \u001b[0;32min\u001b[0m \u001b[0mself\u001b[0m\u001b[0;34m.\u001b[0m\u001b[0mlabels\u001b[0m\u001b[0;34m:\u001b[0m\u001b[0;34m\u001b[0m\u001b[0;34m\u001b[0m\u001b[0m\n\u001b[0;32m--> 167\u001b[0;31m             \u001b[0mdata\u001b[0m\u001b[0;34m[\u001b[0m\u001b[0;34m\"labels\"\u001b[0m\u001b[0;34m]\u001b[0m\u001b[0;34m.\u001b[0m\u001b[0mappend\u001b[0m\u001b[0;34m(\u001b[0m\u001b[0;34m{\u001b[0m\u001b[0;34m\"col_name\"\u001b[0m\u001b[0;34m:\u001b[0m \u001b[0mc\u001b[0m\u001b[0;34m,\u001b[0m \u001b[0;34m\"index\"\u001b[0m\u001b[0;34m:\u001b[0m \u001b[0mself\u001b[0m\u001b[0;34m.\u001b[0m\u001b[0mcol_idx\u001b[0m\u001b[0;34m[\u001b[0m\u001b[0mc\u001b[0m\u001b[0;34m]\u001b[0m\u001b[0;34m}\u001b[0m\u001b[0;34m)\u001b[0m\u001b[0;34m\u001b[0m\u001b[0;34m\u001b[0m\u001b[0m\n\u001b[0m\u001b[1;32m    168\u001b[0m \u001b[0;34m\u001b[0m\u001b[0m\n\u001b[1;32m    169\u001b[0m         \u001b[0;32mreturn\u001b[0m \u001b[0mdata\u001b[0m\u001b[0;34m\u001b[0m\u001b[0;34m\u001b[0m\u001b[0m\n",
-      "\u001b[0;31mKeyError\u001b[0m: 'part_origin'"
+     "name": "stdout",
+     "output_type": "stream",
+     "text": [
+      "CPU times: user 25.6 s, sys: 31.6 s, total: 57.2 s\n",
+      "Wall time: 58 s\n"
      ]
     }
    ],
@@ -265,7 +240,7 @@
   },
   {
    "cell_type": "code",
-   "execution_count": 12,
+   "execution_count": null,
    "metadata": {},
    "outputs": [],
    "source": [
@@ -275,25 +250,16 @@
   },
   {
    "cell_type": "code",
-   "execution_count": 13,
-   "metadata": {},
-   "outputs": [
-    {
-     "name": "stderr",
-     "output_type": "stream",
-     "text": [
-      "/nvtabular/nvtabular/utils.py:47: UserWarning: get_memory_info is not supported. Using total device memory from NVML.\n",
-      "  warnings.warn(\"get_memory_info is not supported. Using total device memory from NVML.\")\n"
-     ]
-    }
-   ],
+   "execution_count": null,
+   "metadata": {},
+   "outputs": [],
    "source": [
     "rmm.reinitialize(pool_allocator=True, initial_pool_size=int(0.3 * device_mem_size(kind='free')/256) * 256)"
    ]
   },
   {
    "cell_type": "code",
-   "execution_count": 14,
+   "execution_count": null,
    "metadata": {},
    "outputs": [],
    "source": [
@@ -303,30 +269,9 @@
   },
   {
    "cell_type": "code",
-   "execution_count": 15,
-   "metadata": {},
-   "outputs": [
-    {
-     "ename": "ArrowInvalid",
-     "evalue": "Parquet magic bytes not found in footer. Either the file is corrupted or this is not a parquet file.",
-     "output_type": "error",
-     "traceback": [
-      "\u001b[0;31m---------------------------------------------------------------------------\u001b[0m",
-      "\u001b[0;31mArrowInvalid\u001b[0m                              Traceback (most recent call last)",
-      "\u001b[0;32m<ipython-input-15-a1a588c51fa4>\u001b[0m in \u001b[0;36m<module>\u001b[0;34m\u001b[0m\n\u001b[1;32m      1\u001b[0m \u001b[0mtrain_data\u001b[0m \u001b[0;34m=\u001b[0m \u001b[0mnvt\u001b[0m\u001b[0;34m.\u001b[0m\u001b[0mDataset\u001b[0m\u001b[0;34m(\u001b[0m\u001b[0mtrain_paths\u001b[0m\u001b[0;34m,\u001b[0m \u001b[0mengine\u001b[0m\u001b[0;34m=\u001b[0m\u001b[0;34m\"parquet\"\u001b[0m\u001b[0;34m,\u001b[0m \u001b[0mpart_mem_fraction\u001b[0m\u001b[0;34m=\u001b[0m\u001b[0;36m0.04\u001b[0m\u001b[0;34m/\u001b[0m\u001b[0mPARTS_PER_CHUNK\u001b[0m\u001b[0;34m)\u001b[0m\u001b[0;34m\u001b[0m\u001b[0;34m\u001b[0m\u001b[0m\n\u001b[0;32m----> 2\u001b[0;31m \u001b[0mvalid_data\u001b[0m \u001b[0;34m=\u001b[0m \u001b[0mnvt\u001b[0m\u001b[0;34m.\u001b[0m\u001b[0mDataset\u001b[0m\u001b[0;34m(\u001b[0m\u001b[0mvalid_paths\u001b[0m\u001b[0;34m,\u001b[0m \u001b[0mengine\u001b[0m\u001b[0;34m=\u001b[0m\u001b[0;34m\"parquet\"\u001b[0m\u001b[0;34m,\u001b[0m \u001b[0mpart_mem_fraction\u001b[0m\u001b[0;34m=\u001b[0m\u001b[0;36m0.04\u001b[0m\u001b[0;34m/\u001b[0m\u001b[0mPARTS_PER_CHUNK\u001b[0m\u001b[0;34m)\u001b[0m\u001b[0;34m\u001b[0m\u001b[0;34m\u001b[0m\u001b[0m\n\u001b[0m",
-      "\u001b[0;32m/nvtabular/nvtabular/io/dataset.py\u001b[0m in \u001b[0;36m__init__\u001b[0;34m(self, path_or_source, engine, part_size, part_mem_fraction, storage_options, dtypes, callbacks, **kwargs)\u001b[0m\n\u001b[1;32m    224\u001b[0m                 \u001b[0;32mif\u001b[0m \u001b[0mengine\u001b[0m \u001b[0;34m==\u001b[0m \u001b[0;34m\"parquet\"\u001b[0m\u001b[0;34m:\u001b[0m\u001b[0;34m\u001b[0m\u001b[0;34m\u001b[0m\u001b[0m\n\u001b[1;32m    225\u001b[0m                     self.engine = ParquetDatasetEngine(\n\u001b[0;32m--> 226\u001b[0;31m                         \u001b[0mpaths\u001b[0m\u001b[0;34m,\u001b[0m \u001b[0mpart_size\u001b[0m\u001b[0;34m,\u001b[0m \u001b[0mstorage_options\u001b[0m\u001b[0;34m=\u001b[0m\u001b[0mstorage_options\u001b[0m\u001b[0;34m,\u001b[0m \u001b[0;34m**\u001b[0m\u001b[0mkwargs\u001b[0m\u001b[0;34m\u001b[0m\u001b[0;34m\u001b[0m\u001b[0m\n\u001b[0m\u001b[1;32m    227\u001b[0m                     )\n\u001b[1;32m    228\u001b[0m                 \u001b[0;32melif\u001b[0m \u001b[0mengine\u001b[0m \u001b[0;34m==\u001b[0m \u001b[0;34m\"csv\"\u001b[0m\u001b[0;34m:\u001b[0m\u001b[0;34m\u001b[0m\u001b[0;34m\u001b[0m\u001b[0m\n",
-      "\u001b[0;32m/nvtabular/nvtabular/io/parquet.py\u001b[0m in \u001b[0;36m__init__\u001b[0;34m(self, paths, part_size, storage_options, row_groups_per_part, legacy, batch_size)\u001b[0m\n\u001b[1;32m     54\u001b[0m         \u001b[0msuper\u001b[0m\u001b[0;34m(\u001b[0m\u001b[0;34m)\u001b[0m\u001b[0;34m.\u001b[0m\u001b[0m__init__\u001b[0m\u001b[0;34m(\u001b[0m\u001b[0mpaths\u001b[0m\u001b[0;34m,\u001b[0m \u001b[0mpart_size\u001b[0m\u001b[0;34m,\u001b[0m \u001b[0mstorage_options\u001b[0m\u001b[0;34m)\u001b[0m\u001b[0;34m\u001b[0m\u001b[0;34m\u001b[0m\u001b[0m\n\u001b[1;32m     55\u001b[0m         \u001b[0mself\u001b[0m\u001b[0;34m.\u001b[0m\u001b[0mbatch_size\u001b[0m \u001b[0;34m=\u001b[0m \u001b[0mbatch_size\u001b[0m\u001b[0;34m\u001b[0m\u001b[0;34m\u001b[0m\u001b[0m\n\u001b[0;32m---> 56\u001b[0;31m         \u001b[0mself\u001b[0m\u001b[0;34m.\u001b[0m\u001b[0m_metadata\u001b[0m\u001b[0;34m,\u001b[0m \u001b[0mself\u001b[0m\u001b[0;34m.\u001b[0m\u001b[0m_base\u001b[0m \u001b[0;34m=\u001b[0m \u001b[0mself\u001b[0m\u001b[0;34m.\u001b[0m\u001b[0mmetadata\u001b[0m\u001b[0;34m\u001b[0m\u001b[0;34m\u001b[0m\u001b[0m\n\u001b[0m\u001b[1;32m     57\u001b[0m         \u001b[0mself\u001b[0m\u001b[0;34m.\u001b[0m\u001b[0m_pieces\u001b[0m \u001b[0;34m=\u001b[0m \u001b[0;32mNone\u001b[0m\u001b[0;34m\u001b[0m\u001b[0;34m\u001b[0m\u001b[0m\n\u001b[1;32m     58\u001b[0m         \u001b[0;32mif\u001b[0m \u001b[0mrow_groups_per_part\u001b[0m \u001b[0;32mis\u001b[0m \u001b[0;32mNone\u001b[0m\u001b[0;34m:\u001b[0m\u001b[0;34m\u001b[0m\u001b[0;34m\u001b[0m\u001b[0m\n",
-      "\u001b[0;32m/nvtabular/nvtabular/io/parquet.py\u001b[0m in \u001b[0;36mmetadata\u001b[0;34m(self)\u001b[0m\n\u001b[1;32m    116\u001b[0m             \u001b[0mmetadata\u001b[0m \u001b[0;34m=\u001b[0m \u001b[0;32mNone\u001b[0m\u001b[0;34m\u001b[0m\u001b[0;34m\u001b[0m\u001b[0m\n\u001b[1;32m    117\u001b[0m             \u001b[0;32mfor\u001b[0m \u001b[0mpiece\u001b[0m\u001b[0;34m,\u001b[0m \u001b[0mfn\u001b[0m \u001b[0;32min\u001b[0m \u001b[0mzip\u001b[0m\u001b[0;34m(\u001b[0m\u001b[0mdataset\u001b[0m\u001b[0;34m.\u001b[0m\u001b[0mpieces\u001b[0m\u001b[0;34m,\u001b[0m \u001b[0mfns\u001b[0m\u001b[0;34m)\u001b[0m\u001b[0;34m:\u001b[0m\u001b[0;34m\u001b[0m\u001b[0;34m\u001b[0m\u001b[0m\n\u001b[0;32m--> 118\u001b[0;31m                 \u001b[0mmd\u001b[0m \u001b[0;34m=\u001b[0m \u001b[0mpiece\u001b[0m\u001b[0;34m.\u001b[0m\u001b[0mget_metadata\u001b[0m\u001b[0;34m(\u001b[0m\u001b[0;34m)\u001b[0m\u001b[0;34m\u001b[0m\u001b[0;34m\u001b[0m\u001b[0m\n\u001b[0m\u001b[1;32m    119\u001b[0m                 \u001b[0;32mif\u001b[0m \u001b[0mfn\u001b[0m\u001b[0;34m:\u001b[0m\u001b[0;34m\u001b[0m\u001b[0;34m\u001b[0m\u001b[0m\n\u001b[1;32m    120\u001b[0m                     \u001b[0mmd\u001b[0m\u001b[0;34m.\u001b[0m\u001b[0mset_file_path\u001b[0m\u001b[0;34m(\u001b[0m\u001b[0mfn\u001b[0m\u001b[0;34m)\u001b[0m\u001b[0;34m\u001b[0m\u001b[0;34m\u001b[0m\u001b[0m\n",
-      "\u001b[0;32m/conda/lib/python3.7/site-packages/pyarrow/parquet.py\u001b[0m in \u001b[0;36mget_metadata\u001b[0;34m(self)\u001b[0m\n\u001b[1;32m    671\u001b[0m         \u001b[0mmetadata\u001b[0m \u001b[0;34m:\u001b[0m \u001b[0mFileMetaData\u001b[0m\u001b[0;34m\u001b[0m\u001b[0;34m\u001b[0m\u001b[0m\n\u001b[1;32m    672\u001b[0m         \"\"\"\n\u001b[0;32m--> 673\u001b[0;31m         \u001b[0mf\u001b[0m \u001b[0;34m=\u001b[0m \u001b[0mself\u001b[0m\u001b[0;34m.\u001b[0m\u001b[0mopen\u001b[0m\u001b[0;34m(\u001b[0m\u001b[0;34m)\u001b[0m\u001b[0;34m\u001b[0m\u001b[0;34m\u001b[0m\u001b[0m\n\u001b[0m\u001b[1;32m    674\u001b[0m         \u001b[0;32mreturn\u001b[0m \u001b[0mf\u001b[0m\u001b[0;34m.\u001b[0m\u001b[0mmetadata\u001b[0m\u001b[0;34m\u001b[0m\u001b[0;34m\u001b[0m\u001b[0m\n\u001b[1;32m    675\u001b[0m \u001b[0;34m\u001b[0m\u001b[0m\n",
-      "\u001b[0;32m/conda/lib/python3.7/site-packages/pyarrow/parquet.py\u001b[0m in \u001b[0;36mopen\u001b[0;34m(self)\u001b[0m\n\u001b[1;32m    678\u001b[0m         \u001b[0mReturn\u001b[0m \u001b[0minstance\u001b[0m \u001b[0mof\u001b[0m \u001b[0mParquetFile\u001b[0m\u001b[0;34m.\u001b[0m\u001b[0;34m\u001b[0m\u001b[0;34m\u001b[0m\u001b[0m\n\u001b[1;32m    679\u001b[0m         \"\"\"\n\u001b[0;32m--> 680\u001b[0;31m         \u001b[0mreader\u001b[0m \u001b[0;34m=\u001b[0m \u001b[0mself\u001b[0m\u001b[0;34m.\u001b[0m\u001b[0mopen_file_func\u001b[0m\u001b[0;34m(\u001b[0m\u001b[0mself\u001b[0m\u001b[0;34m.\u001b[0m\u001b[0mpath\u001b[0m\u001b[0;34m)\u001b[0m\u001b[0;34m\u001b[0m\u001b[0;34m\u001b[0m\u001b[0m\n\u001b[0m\u001b[1;32m    681\u001b[0m         \u001b[0;32mif\u001b[0m \u001b[0;32mnot\u001b[0m \u001b[0misinstance\u001b[0m\u001b[0;34m(\u001b[0m\u001b[0mreader\u001b[0m\u001b[0;34m,\u001b[0m \u001b[0mParquetFile\u001b[0m\u001b[0;34m)\u001b[0m\u001b[0;34m:\u001b[0m\u001b[0;34m\u001b[0m\u001b[0;34m\u001b[0m\u001b[0m\n\u001b[1;32m    682\u001b[0m             \u001b[0mreader\u001b[0m \u001b[0;34m=\u001b[0m \u001b[0mParquetFile\u001b[0m\u001b[0;34m(\u001b[0m\u001b[0mreader\u001b[0m\u001b[0;34m,\u001b[0m \u001b[0;34m**\u001b[0m\u001b[0mself\u001b[0m\u001b[0;34m.\u001b[0m\u001b[0mfile_options\u001b[0m\u001b[0;34m)\u001b[0m\u001b[0;34m\u001b[0m\u001b[0;34m\u001b[0m\u001b[0m\n",
-      "\u001b[0;32m/conda/lib/python3.7/site-packages/pyarrow/parquet.py\u001b[0m in \u001b[0;36m_open_dataset_file\u001b[0;34m(dataset, path, meta)\u001b[0m\n\u001b[1;32m   1049\u001b[0m         \u001b[0mread_dictionary\u001b[0m\u001b[0;34m=\u001b[0m\u001b[0mdataset\u001b[0m\u001b[0;34m.\u001b[0m\u001b[0mread_dictionary\u001b[0m\u001b[0;34m,\u001b[0m\u001b[0;34m\u001b[0m\u001b[0;34m\u001b[0m\u001b[0m\n\u001b[1;32m   1050\u001b[0m         \u001b[0mcommon_metadata\u001b[0m\u001b[0;34m=\u001b[0m\u001b[0mdataset\u001b[0m\u001b[0;34m.\u001b[0m\u001b[0mcommon_metadata\u001b[0m\u001b[0;34m,\u001b[0m\u001b[0;34m\u001b[0m\u001b[0;34m\u001b[0m\u001b[0m\n\u001b[0;32m-> 1051\u001b[0;31m         \u001b[0mbuffer_size\u001b[0m\u001b[0;34m=\u001b[0m\u001b[0mdataset\u001b[0m\u001b[0;34m.\u001b[0m\u001b[0mbuffer_size\u001b[0m\u001b[0;34m\u001b[0m\u001b[0;34m\u001b[0m\u001b[0m\n\u001b[0m\u001b[1;32m   1052\u001b[0m     )\n\u001b[1;32m   1053\u001b[0m \u001b[0;34m\u001b[0m\u001b[0m\n",
-      "\u001b[0;32m/conda/lib/python3.7/site-packages/pyarrow/parquet.py\u001b[0m in \u001b[0;36m__init__\u001b[0;34m(self, source, metadata, common_metadata, read_dictionary, memory_map, buffer_size)\u001b[0m\n\u001b[1;32m    198\u001b[0m         self.reader.open(source, use_memory_map=memory_map,\n\u001b[1;32m    199\u001b[0m                          \u001b[0mbuffer_size\u001b[0m\u001b[0;34m=\u001b[0m\u001b[0mbuffer_size\u001b[0m\u001b[0;34m,\u001b[0m\u001b[0;34m\u001b[0m\u001b[0;34m\u001b[0m\u001b[0m\n\u001b[0;32m--> 200\u001b[0;31m                          read_dictionary=read_dictionary, metadata=metadata)\n\u001b[0m\u001b[1;32m    201\u001b[0m         \u001b[0mself\u001b[0m\u001b[0;34m.\u001b[0m\u001b[0mcommon_metadata\u001b[0m \u001b[0;34m=\u001b[0m \u001b[0mcommon_metadata\u001b[0m\u001b[0;34m\u001b[0m\u001b[0;34m\u001b[0m\u001b[0m\n\u001b[1;32m    202\u001b[0m         \u001b[0mself\u001b[0m\u001b[0;34m.\u001b[0m\u001b[0m_nested_paths_by_prefix\u001b[0m \u001b[0;34m=\u001b[0m \u001b[0mself\u001b[0m\u001b[0;34m.\u001b[0m\u001b[0m_build_nested_paths\u001b[0m\u001b[0;34m(\u001b[0m\u001b[0;34m)\u001b[0m\u001b[0;34m\u001b[0m\u001b[0;34m\u001b[0m\u001b[0m\n",
-      "\u001b[0;32m/conda/lib/python3.7/site-packages/pyarrow/_parquet.pyx\u001b[0m in \u001b[0;36mpyarrow._parquet.ParquetReader.open\u001b[0;34m()\u001b[0m\n",
-      "\u001b[0;32m/conda/lib/python3.7/site-packages/pyarrow/error.pxi\u001b[0m in \u001b[0;36mpyarrow.lib.check_status\u001b[0;34m()\u001b[0m\n",
-      "\u001b[0;31mArrowInvalid\u001b[0m: Parquet magic bytes not found in footer. Either the file is corrupted or this is not a parquet file."
-     ]
-    }
-   ],
+   "execution_count": null,
+   "metadata": {},
+   "outputs": [],
    "source": [
     "train_data = nvt.Dataset(train_paths, engine=\"parquet\", part_mem_fraction=0.04/PARTS_PER_CHUNK)\n",
     "valid_data = nvt.Dataset(valid_paths, engine=\"parquet\", part_mem_fraction=0.04/PARTS_PER_CHUNK)"
@@ -357,7 +302,7 @@
     "\n",
     "callbacks = {}\n",
     "callbacks[\"PART_CHUNK\"] = [WritePartChunk()]\n",
-    "callbacks[\"BATCH_GET\"] = [WritePart(\"./rando\", extra_cols=[\"part_origin\"])]\n",
+    "callbacks[\"BATCH_GET\"] = [WriteCollectParts(\"/raid/criteo/tests/dump\", extra_cols=[\"part_origin\"])]\n",
     "\n",
     "\n",
     "train_data_itrs = TorchAsyncItr(\n",
@@ -389,12 +334,7 @@
    "outputs": [],
    "source": [
     "def gen_col(batch):\n",
-<<<<<<< HEAD
-    "    batch = batch[0]\n",
-    "    return (batch[0], batch[1][:,:-1]), batch[2].long()"
-=======
     "    return (batch[0], batch[1], batch[2].long())"
->>>>>>> f39e65e9
    ]
   },
   {
@@ -448,34 +388,6 @@
    "metadata": {},
    "outputs": [],
    "source": [
-    "model = TabularModel(emb_szs=embeddings, n_cont=len(CONTINUOUS_COLUMNS), out_sz=2, layers=[512, 256])\n",
-    "learn =  Learner(databunch, model, metrics=[accuracy])\n",
-    "learn.loss_func = torch.nn.CrossEntropyLoss()"
-   ]
-  },
-  {
-   "cell_type": "code",
-   "execution_count": null,
-   "metadata": {},
-   "outputs": [],
-   "source": [
-    "learning_rate = 1.32e-2\n",
-    "epochs = 1\n",
-    "start = time()\n",
-    "learn.fit_one_cycle(epochs, learning_rate)\n",
-    "t_final = time() - start\n",
-    "print(t_final)"
-   ]
-  },
-  {
-   "cell_type": "code",
-   "execution_count": null,
-   "metadata": {},
-   "outputs": [],
-   "source": [
-<<<<<<< HEAD
-    "train_data_itrs._buff.shuffle"
-=======
     "model = TabularModel(emb_szs=embeddings, n_cont=len(CONTINUOUS_COLUMNS), out_sz=2, layers=[512, 256]).cuda()\n",
     "learn =  Learner(databunch, model, loss_func = torch.nn.CrossEntropyLoss(), metrics=[accuracy])"
    ]
@@ -487,36 +399,14 @@
    "outputs": [],
    "source": [
     "from fastai.callback.schedule import fit_one_cycle"
->>>>>>> f39e65e9
-   ]
-  },
-  {
-   "cell_type": "code",
-   "execution_count": null,
-   "metadata": {},
-   "outputs": [],
-   "source": [
-<<<<<<< HEAD
-    "train_paths"
-   ]
-  },
-  {
-   "cell_type": "code",
-   "execution_count": null,
-   "metadata": {},
-   "outputs": [],
-   "source": [
-    "df = cudf.read_parquet(train_paths[0])"
-   ]
-  },
-  {
-   "cell_type": "code",
-   "execution_count": null,
-   "metadata": {},
-   "outputs": [],
-   "source": [
-    "df.head()"
-=======
+   ]
+  },
+  {
+   "cell_type": "code",
+   "execution_count": null,
+   "metadata": {},
+   "outputs": [],
+   "source": [
     "learning_rate = 1.32e-2\n",
     "epochs = 1\n",
     "start = time()\n",
@@ -524,16 +414,22 @@
     "fit_one_cycle(learn, n_epoch=epochs, lr_max=learning_rate)\n",
     "t_final = time() - start\n",
     "print(t_final)"
->>>>>>> f39e65e9
-   ]
+   ]
+  },
+  {
+   "cell_type": "code",
+   "execution_count": null,
+   "metadata": {},
+   "outputs": [],
+   "source": []
   }
  ],
  "metadata": {
   "file_extension": ".py",
   "kernelspec": {
-   "display_name": "rapids",
+   "display_name": "Python 3",
    "language": "python",
-   "name": "rapids"
+   "name": "python3"
   },
   "language_info": {
    "codemirror_mode": {
@@ -545,11 +441,7 @@
    "name": "python",
    "nbconvert_exporter": "python",
    "pygments_lexer": "ipython3",
-<<<<<<< HEAD
-   "version": "3.7.7"
-=======
    "version": "3.7.8"
->>>>>>> f39e65e9
   },
   "mimetype": "text/x-python",
   "name": "python",
