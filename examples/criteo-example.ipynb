{
 "cells": [
  {
   "cell_type": "markdown",
   "metadata": {},
   "source": [
    "# Criteo Example \n",
    "Here we'll show how to use NVTabular first as a preprocessing library to prepare the [Criteo Display Advertising Challenge](https://www.kaggle.com/c/criteo-display-ad-challenge) dataset, and then as a dataloader to train a FastAI model on the prepared data. The large memory footprint of the Criteo dataset presents a great opportunity to highlight the advantages of the online fashion in which NVTabular loads and transforms data.\n",
    "\n",
    "### Data Prep\n",
    "Before we get started, make sure you've run the [`optimize_criteo` notebook](./optimize_criteo.ipynb), which will convert the tsv data published by Criteo into the parquet format that our accelerated readers prefer. It's fair to mention at this point that that notebook will take ~4 hours to run. While we're hoping to release accelerated csv readers in the near future, we also believe that inefficiencies in existing data representations like csv are in no small part a consequence of inefficiencies in the existing hardware/software stack. Accelerating these pipelines on new hardware like GPUs may require us to make new choices about the representations we use to store that data, and parquet represents a strong alternative."
   ]
  },
  {
   "cell_type": "markdown",
   "metadata": {},
   "source": [
    "#### Quick Aside: Clearing Cache\n",
    "The following line is not strictly necessary, but is included for those who want to validate NVIDIA's benchmarks. We start by clearing the existing cache to start as \"fresh\" as possible. If you're having trouble running it, try executing the container with the `--privileged` flag."
   ]
  },
  {
   "cell_type": "code",
   "execution_count": null,
   "metadata": {},
   "outputs": [],
   "source": [
    "!sync; echo 3 > /proc/sys/vm/drop_caches"
   ]
  },
  {
   "cell_type": "code",
   "execution_count": null,
   "metadata": {},
   "outputs": [],
   "source": [
    "import os\n",
    "from time import time\n",
    "import re\n",
    "import glob\n",
    "import warnings\n",
    "\n",
    "# tools for data preproc/loading\n",
    "import torch\n",
    "import rmm\n",
    "import nvtabular as nvt\n",
    "from nvtabular.ops import Normalize,  Categorify,  LogOp, ZeroFill, get_embedding_sizes\n",
    "from nvtabular.torch_dataloader import AsyncTensorBatchDatasetItr, DLDataLoader\n",
    "\n",
    "# tools for training\n",
    "from fastai.basic_train import Learner\n",
    "from fastai.basic_data import DataBunch\n",
    "from fastai.tabular import TabularModel\n",
    "from fastai.metrics import accuracy"
   ]
  },
  {
   "cell_type": "markdown",
   "metadata": {},
   "source": [
    "### Initializing the Memory Pool\n",
    "For applications like the one that follows where RAPIDS will be the only workhorse user of GPU memory and resource, a good best practices is to use the RAPIDS Memory Manager library `rmm` to allocate a dedicated pool of GPU memory that allows for fast, asynchronous memory management. Here, we'll dedicate 80% of free GPU memory to this pool to make sure we get the most utilization possible."
   ]
  },
  {
   "cell_type": "code",
   "execution_count": null,
   "metadata": {},
   "outputs": [],
   "source": [
    "rmm.reinitialize(pool_allocator=True, initial_pool_size=0.8 * nvt.io.device_mem_size(kind='free'))"
   ]
  },
  {
   "cell_type": "markdown",
   "metadata": {},
   "source": [
    "### Dataset and Dataset Schema\n",
    "Once our data is ready, we'll define some high level parameters to describe where our data is and what it \"looks like\" at a high level."
   ]
  },
  {
   "cell_type": "code",
   "execution_count": null,
   "metadata": {},
   "outputs": [],
   "source": [
    "# define some information about where to get our data\n",
    "INPUT_DATA_DIR = os.environ.get('INPUT_DATA_DIR', '/raid/criteo/tests/crit_int_pq')\n",
    "OUTPUT_DATA_DIR = os.environ.get('OUTPUT_DATA_DIR', '/raid/criteo/tests/test_dask') # where we'll save our procesed data to\n",
    "BATCH_SIZE = int(os.environ.get('BATCH_SIZE', 800000))\n",
    "NUM_TRAIN_DAYS = 23 # number of days worth of data to use for training, the rest will be used for validation\n",
    "\n",
    "# define our dataset schema\n",
    "CONTINUOUS_COLUMNS = ['I' + str(x) for x in range(1,14)]\n",
    "CATEGORICAL_COLUMNS =  ['C' + str(x) for x in range(1,27)]\n",
    "LABEL_COLUMNS = ['label']\n",
    "COLUMNS = CONTINUOUS_COLUMNS + CATEGORICAL_COLUMNS + LABEL_COLUMNS"
   ]
  },
  {
   "cell_type": "code",
   "execution_count": null,
   "metadata": {},
   "outputs": [],
   "source": [
    "# ! ls $INPUT_DATA_DIR"
   ]
  },
  {
   "cell_type": "code",
   "execution_count": null,
   "metadata": {},
   "outputs": [],
   "source": [
    "fname = 'day_{}.parquet'\n",
    "num_days = len([i for i in os.listdir(INPUT_DATA_DIR) if re.match(fname.format('[0-9]{1,2}'), i) is not None])\n",
    "train_paths = [os.path.join(INPUT_DATA_DIR, fname.format(day)) for day in range(NUM_TRAIN_DAYS)]\n",
    "valid_paths = [os.path.join(INPUT_DATA_DIR, fname.format(day)) for day in range(NUM_TRAIN_DAYS, num_days)]"
   ]
  },
  {
   "cell_type": "markdown",
   "metadata": {},
   "source": [
    "### Preprocessing\n",
    "At this point, our data still isn't in a form that's ideal for consumption by neural networks. The most pressing issues are missing values and the fact that our categorical variables are still represented by random, discrete identifiers, and need to be transformed into contiguous indices that can be leveraged by a learned embedding. Less pressing, but still important for learning dynamics, are the distributions of our continuous variables, which are distributed across multiple orders of magnitude and are uncentered (i.e. E[x] != 0).\n",
    "\n",
    "We can fix these issues in a conscise and GPU-accelerated manner with an NVTabular `Workflow`. We'll instantiate one with our current dataset schema, then symbolically add operations _on_ that schema. By setting all these `Ops` to use `replace=True`, the schema itself will remain unmodified, while the variables represented by each field in the schema will be transformed.\n",
    "\n",
    "#### Frequency Thresholding\n",
    "One interesting thing worth pointing out is that we're using _frequency thresholding_ in our `Categorify` op. This handy functionality will map all categories which occur in the dataset with some threshold level of infrequency (which we've set here to be 15 occurrences throughout the dataset) to the _same_ index, keeping the model from overfitting to sparse signals."
   ]
  },
  {
   "cell_type": "code",
   "execution_count": null,
   "metadata": {},
   "outputs": [],
   "source": [
    "proc = nvt.Workflow(\n",
    "    cat_names=CATEGORICAL_COLUMNS,\n",
    "    cont_names=CONTINUOUS_COLUMNS,\n",
    "    label_name=LABEL_COLUMNS)\n",
    "\n",
    "# log -> normalize continuous features. Note that doing this in the opposite\n",
    "# order wouldn't make sense! Note also that we're zero filling continuous\n",
    "# values before the log: this is a good time to remember that LogOp\n",
    "# performs log(1+x), not log(x)\n",
    "proc.add_cont_feature([ZeroFill(), LogOp()])\n",
    "proc.add_cont_preprocess(Normalize())\n",
    "\n",
    "# categorification with frequency thresholding\n",
    "proc.add_cat_preprocess(Categorify(freq_threshold=15, out_path=OUTPUT_DATA_DIR))"
   ]
  },
  {
   "cell_type": "markdown",
   "metadata": {},
   "source": [
    "Now instantiate dataset iterators to loop through our dataset (which we couldn't fit into GPU memory)"
   ]
  },
  {
   "cell_type": "code",
   "execution_count": null,
   "metadata": {},
   "outputs": [],
   "source": [
    "train_dataset = nvt.Dataset(train_paths, engine='parquet', part_mem_fraction=0.15)\n",
    "valid_dataset = nvt.Dataset(valid_paths, engine='parquet', part_mem_fraction=0.15)"
   ]
  },
  {
   "cell_type": "markdown",
   "metadata": {},
   "source": [
    "Now run them through our workflows to collect statistics on the train set, then transform and save to parquet files."
   ]
  },
  {
   "cell_type": "code",
   "execution_count": null,
   "metadata": {},
   "outputs": [],
   "source": [
    "output_train_dir = os.path.join(OUTPUT_DATA_DIR, 'train/')\n",
    "output_valid_dir = os.path.join(OUTPUT_DATA_DIR, 'valid/')\n",
    "! mkdir -p $output_train_dir\n",
    "! mkdir -p $output_valid_dir"
   ]
  },
  {
   "cell_type": "markdown",
   "metadata": {},
   "source": [
    "For reference, let's time it to see how long it takes..."
   ]
  },
  {
   "cell_type": "code",
   "execution_count": null,
   "metadata": {},
   "outputs": [],
   "source": [
    "%%time\n",
    "proc.apply(train_dataset, shuffle=True, output_path=output_train_dir, out_files_per_proc=5)"
   ]
  },
  {
   "cell_type": "code",
   "execution_count": null,
   "metadata": {},
   "outputs": [],
   "source": [
    "%%time\n",
    "proc.apply(valid_dataset, record_stats=False, shuffle=True, output_path=output_valid_dir, out_files_per_proc=5)"
   ]
  },
  {
   "cell_type": "markdown",
   "metadata": {},
   "source": [
    "And just like that, we have training and validation sets ready to feed to a model!"
   ]
  },
  {
   "cell_type": "markdown",
   "metadata": {},
   "source": [
    "## Deep Learning\n",
    "### Data Loading\n",
    "We'll start by using the parquet files we just created to feed an NVTabular `AsyncTensorBatchDatasetItr`, which will loop through the files in chunks. First, we'll reinitialize our memory pool from earlier to free up some memory so that we can share it with PyTorch."
   ]
  },
  {
   "cell_type": "code",
   "execution_count": null,
   "metadata": {},
   "outputs": [],
   "source": [
    "rmm.reinitialize(pool_allocator=False)"
   ]
  },
  {
   "cell_type": "code",
   "execution_count": null,
   "metadata": {},
   "outputs": [],
   "source": [
    "train_paths = glob.glob(os.path.join(output_train_dir, \"*.parquet\"))\n",
    "valid_paths = glob.glob(os.path.join(output_valid_dir, \"*.parquet\"))"
   ]
  },
  {
   "cell_type": "code",
   "execution_count": null,
   "metadata": {},
   "outputs": [],
   "source": [
<<<<<<< HEAD
    "train_data_itrs = TorchTensorBatchDatasetItr(train_paths, engine='parquet', sub_batch_size=BATCH_SIZE, cats=CATEGORICAL_COLUMNS, conts=CONTINUOUS_COLUMNS, labels=LABEL_COLUMNS)\n",
    "valid_data_itrs = TorchTensorBatchDatasetItr(valid_paths, engine='parquet', sub_batch_size=BATCH_SIZE, cats=CATEGORICAL_COLUMNS, conts=CONTINUOUS_COLUMNS, labels=LABEL_COLUMNS)"
=======
    "train_data = nvt.Dataset(train_paths, engine=\"parquet\", part_mem_fraction=0.05)\n",
    "valid_data = nvt.Dataset(valid_paths, engine=\"parquet\", part_mem_fraction=0.05)"
   ]
  },
  {
   "cell_type": "code",
   "execution_count": null,
   "metadata": {},
   "outputs": [],
   "source": [
    "train_data_itrs = AsyncTensorBatchDatasetItr(train_data, batch_size=400000, cats=CATEGORICAL_COLUMNS, conts=CONTINUOUS_COLUMNS, labels=LABEL_COLUMNS)\n",
    "valid_data_itrs = AsyncTensorBatchDatasetItr(valid_data, batch_size=400000, cats=CATEGORICAL_COLUMNS, conts=CONTINUOUS_COLUMNS, labels=LABEL_COLUMNS)"
>>>>>>> 7935f7e9
   ]
  },
  {
   "cell_type": "code",
   "execution_count": null,
   "metadata": {},
   "outputs": [],
   "source": [
    "def gen_col(batch):\n",
    "    batch = batch[0]\n",
    "    return (batch[0], batch[1]), batch[2].long()"
   ]
  },
  {
   "cell_type": "code",
   "execution_count": null,
   "metadata": {},
   "outputs": [],
   "source": [
    "train_dataloader = DLDataLoader(train_data_itrs, collate_fn=gen_col, pin_memory=False, num_workers=0)\n",
    "valid_dataloader = DLDataLoader(valid_data_itrs, collate_fn=gen_col, pin_memory=False, num_workers=0)\n",
    "databunch = DataBunch(train_dataloader, valid_dataloader, collate_fn=gen_col, device=\"cuda\")"
   ]
  },
  {
   "cell_type": "markdown",
   "metadata": {},
   "source": [
    "Now we have data ready to be fed to our model online!"
   ]
  },
  {
   "cell_type": "markdown",
   "metadata": {},
   "source": [
    "### Training\n",
    "One extra handy functionality of NVTabular is the ability to use the stats collected by the `Categorify` op to define embedding dictionary sizes (i.e. the number of rows of your embedding table). It even includes a heuristic for computing a good embedding size (i.e. the number of columns of your embedding table) based off of the number of categories."
   ]
  },
  {
   "cell_type": "code",
   "execution_count": null,
   "metadata": {},
   "outputs": [],
   "source": [
    "embeddings = list(get_embedding_sizes(proc).values())"
   ]
  },
  {
   "cell_type": "code",
   "execution_count": null,
   "metadata": {},
   "outputs": [],
   "source": [
    "model = TabularModel(emb_szs=embeddings, n_cont=len(CONTINUOUS_COLUMNS), out_sz=2, layers=[512, 256])\n",
    "learn =  Learner(databunch, model, metrics=[accuracy])\n",
    "learn.loss_func = torch.nn.CrossEntropyLoss()"
   ]
  },
  {
   "cell_type": "code",
   "execution_count": null,
   "metadata": {},
   "outputs": [],
   "source": [
    "learning_rate = 1.32e-2\n",
    "epochs = 1\n",
    "start = time()\n",
    "learn.fit_one_cycle(epochs, learning_rate)\n",
    "t_final = time() - start\n",
    "print(t_final)"
   ]
  },
  {
   "cell_type": "markdown",
   "metadata": {},
   "source": [
    "#### "
   ]
  }
 ],
 "metadata": {
  "file_extension": ".py",
  "kernelspec": {
   "display_name": "Python 3",
   "language": "python",
   "name": "python3"
  },
  "language_info": {
   "codemirror_mode": {
    "name": "ipython",
    "version": 3
   },
   "file_extension": ".py",
   "mimetype": "text/x-python",
   "name": "python",
   "nbconvert_exporter": "python",
   "pygments_lexer": "ipython3",
   "version": "3.7.4"
  },
  "mimetype": "text/x-python",
  "name": "python",
  "npconvert_exporter": "python",
  "pygments_lexer": "ipython3",
  "version": 3
 },
 "nbformat": 4,
 "nbformat_minor": 4
}<|MERGE_RESOLUTION|>--- conflicted
+++ resolved
@@ -258,10 +258,6 @@
    "metadata": {},
    "outputs": [],
    "source": [
-<<<<<<< HEAD
-    "train_data_itrs = TorchTensorBatchDatasetItr(train_paths, engine='parquet', sub_batch_size=BATCH_SIZE, cats=CATEGORICAL_COLUMNS, conts=CONTINUOUS_COLUMNS, labels=LABEL_COLUMNS)\n",
-    "valid_data_itrs = TorchTensorBatchDatasetItr(valid_paths, engine='parquet', sub_batch_size=BATCH_SIZE, cats=CATEGORICAL_COLUMNS, conts=CONTINUOUS_COLUMNS, labels=LABEL_COLUMNS)"
-=======
     "train_data = nvt.Dataset(train_paths, engine=\"parquet\", part_mem_fraction=0.05)\n",
     "valid_data = nvt.Dataset(valid_paths, engine=\"parquet\", part_mem_fraction=0.05)"
    ]
@@ -274,7 +270,6 @@
    "source": [
     "train_data_itrs = AsyncTensorBatchDatasetItr(train_data, batch_size=400000, cats=CATEGORICAL_COLUMNS, conts=CONTINUOUS_COLUMNS, labels=LABEL_COLUMNS)\n",
     "valid_data_itrs = AsyncTensorBatchDatasetItr(valid_data, batch_size=400000, cats=CATEGORICAL_COLUMNS, conts=CONTINUOUS_COLUMNS, labels=LABEL_COLUMNS)"
->>>>>>> 7935f7e9
    ]
   },
   {
